--- conflicted
+++ resolved
@@ -428,7 +428,6 @@
 			)}
 
 			{/* show prior-year hint if viewing a non-latest year */}
-<<<<<<< HEAD
 			{competitionYears &&
 				competitionYears.length > 0 &&
 				String(competitionYears[0].year) !== String(selectedCycle) && (
@@ -436,7 +435,6 @@
 						Viewing prior year — edits disabled
 					</div>
 				)}
-=======
 			{/* show prior-year hint if viewing a non-latest year. For new-schema
 			    bible-bee years, treat an active bible-bee-year as current. */}
 			{(() => {
@@ -467,7 +465,6 @@
 				}
 				return null;
 			})()}
->>>>>>> f96d83a7
 
 			{sorted.length === 0 ? (
 				<div className="p-3 text-muted-foreground">
