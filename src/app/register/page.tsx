'use client';

import { useForm, useFieldArray, useWatch } from 'react-hook-form';
import { useRouter, useSearchParams } from 'next/navigation';
import { zodResolver } from '@hookform/resolvers/zod';
import { z } from 'zod';
import { Button } from '@/components/ui/button';
import {
	Form,
	FormControl,
	FormDescription,
	FormField,
	FormItem,
	FormLabel,
	FormMessage,
} from '@/components/ui/form';
import { Input } from '@/components/ui/input';
import { PhoneInput } from '@/components/ui/phone-input';
import { cleanPhone } from '@/hooks/usePhoneFormat';
import { Checkbox } from '@/components/ui/checkbox';
import {
	Card,
	CardContent,
	CardDescription,
	CardHeader,
	CardTitle,
} from '@/components/ui/card';
import { Separator } from '@/components/ui/separator';
import {
	Accordion,
	AccordionContent,
	AccordionItem,
	AccordionTrigger,
} from '@/components/ui/accordion';
import { useToast } from '@/hooks/use-toast';
import { PlusCircle, Trash2, AlertTriangle, Info } from 'lucide-react';
import { useState, useMemo, useEffect, useCallback, Suspense } from 'react';
import { Textarea } from '@/components/ui/textarea';
import {
	findHouseholdByEmail,
	registerHouseholdCanonical,
	getMinistries,
	getRegistrationCycles,
} from '@/lib/dal';
import { Alert, AlertDescription, AlertTitle } from '@/components/ui/alert';
import {
	AlertDialog,
	AlertDialogAction,
	AlertDialogCancel,
	AlertDialogContent,
	AlertDialogDescription,
	AlertDialogFooter,
	AlertDialogHeader,
	AlertDialogTitle,
	AlertDialogTrigger,
} from '@/components/ui/alert-dialog';
import {
	differenceInYears,
	isWithinInterval,
	parseISO,
	isValid,
} from 'date-fns';
import { DanceMinistryForm } from '@/components/gatherKids/dance-ministry-form';
import { BibleBeeMinistryForm } from '@/components/gatherKids/bible-bee-ministry-form';
import { TeenFellowshipForm } from '@/components/gatherKids/teen-fellowship-form';
import { RadioGroup, RadioGroupItem } from '@/components/ui/radio-group';
import {
	Select,
	SelectContent,
	SelectItem,
	SelectTrigger,
	SelectValue,
} from '@/components/ui/select';
import type {
	Ministry,
	Household,
	CustomQuestion,
	RegistrationCycle,
} from '@/lib/types';
import { useDraftPersistence } from '@/hooks/useDraftPersistence';
import { DraftStatusIndicator } from '@/components/ui/draft-status-indicator';
import { useFeatureFlags } from '@/contexts/feature-flag-context';
import { useAuth } from '@/contexts/auth-context';

const MOCK_EMAILS = {
	PREFILL_OVERWRITE: 'reg.overwrite@example.com',
	PREFILL_NO_OVERWRITE: 'reg.prefill@example.com',
	VERIFY: 'reg.verify@example.com',
	NEW: 'new@example.com',
};

const GENERIC_VERIFICATION_ERROR =
	'At least one of your answers does not match our records.';

const verificationSchema = z.object({
	childDob: z
		.string()
		.refine((val) => val === '2020-05-10', GENERIC_VERIFICATION_ERROR),
	streetNumber: z
		.string()
		.refine((val) => val === '456', GENERIC_VERIFICATION_ERROR),
	emergencyContactFirstName: z
		.string()
		.refine((val) => val.toLowerCase() === 'susan', GENERIC_VERIFICATION_ERROR),
});

const ministrySelectionSchema = z.record(z.boolean().optional()).optional();
const interestSelectionSchema = z.record(z.boolean().optional()).optional();
const customDataSchema = z.record(z.any()).optional();

const guardianSchema = z.object({
	first_name: z.string().min(1, 'First name is required.'),
	last_name: z.string().min(1, 'Last name is required.'),
	mobile_phone: z.string().min(10, 'A valid phone number is required.'),
	email: z.string().email('A valid email is required.').optional(),
	relationship: z.string().min(1, 'Relationship is required.'),
	is_primary: z.boolean().default(false),
});

const childSchema = z.object({
	child_id: z.string().optional(),
	first_name: z.string().min(1, 'First name is required.'),
	last_name: z.string().min(1, 'Last name is required.'),
	dob: z.string().refine((val) => val && !isNaN(Date.parse(val)), {
		message: 'Valid date of birth is required.',
	}),
	grade: z.string().min(1, 'Grade is required.'),
	child_mobile: z.string().optional(),
	allergies: z.string().optional(),
	medical_notes: z.string().optional(),
	special_needs: z.boolean().optional(),
	special_needs_notes: z.string().optional(),
	ministrySelections: ministrySelectionSchema,
	interestSelections: interestSelectionSchema,
	customData: customDataSchema,
});

const registrationSchema = z
	.object({
		household: z.object({
			name: z.string().optional(),
			address_line1: z.string().min(1, 'Address is required.'),
			address_line2: z.string().optional(),
			city: z.string().min(1, 'City is required.'),
			state: z.string().min(1, 'State is required.'),
			zip: z.string().min(1, 'ZIP code is required.'),
			household_id: z.string().optional(), // To track for overwrites
			preferredScriptureTranslation: z.string().optional(),
		}),
		guardians: z
			.array(guardianSchema)
			.min(1, 'At least one guardian / authorized person is required.'),
		emergencyContact: z.object({
			first_name: z.string().min(1, 'First name is required.'),
			last_name: z.string().min(1, 'Last name is required.'),
			mobile_phone: z.string().min(10, 'A valid phone number is required.'),
			relationship: z.string().min(1, 'Relationship is required.'),
		}),
		children: z.array(childSchema).min(1, 'At least one child is required.'),
		consents: z.object({
			liability: z.boolean().refine((val) => val === true, {
				message: 'Liability consent is required.',
			}),
			photoRelease: z.boolean().refine((val) => val === true, {
				message: 'Photo release consent is required.',
			}),
			choir_communications_consent: z.enum(['yes', 'no']).optional(),
			custom_consents: z.record(z.boolean().optional()).optional(),
		}),
	})
	.superRefine((data, ctx) => {
		// Dynamically check custom consents
		// This is complex because we need the list of ministries to know which consents to check for.
		// In a real app, you might pass the list of ministries to the validation context.
		// For this prototype, we'll assume a hardcoded list of codes that require consent.
		const ministriesRequiringConsent = ['orators']; // Example code

		ministriesRequiringConsent.forEach((code) => {
			const isMinistrySelected = data.children.some(
				(child) => child.interestSelections?.[code]
			);
			if (isMinistrySelected) {
				if (!data.consents.custom_consents?.[code]) {
					ctx.addIssue({
						code: z.ZodIssueCode.custom,
						path: [`consents.custom_consents.${code}`],
						message: `Consent for this ministry is required.`,
					});
				}
			}
		});
	});

type RegistrationFormValues = z.infer<typeof registrationSchema>;
type VerificationFormValues = z.infer<typeof verificationSchema>;

type VerificationStep =
	| 'enter_email'
	| 'verify_identity'
	| 'email_verification_sent'
	| 'form_visible';

function VerificationStepTwoForm({
	onVerifySuccess,
	onGoBack,
}: {
	onVerifySuccess: () => void;
	onGoBack: () => void;
}) {
	const { toast } = useToast();
	const form = useForm<VerificationFormValues>({
		resolver: zodResolver(verificationSchema),
		defaultValues: {
			childDob: '',
			streetNumber: '',
			emergencyContactFirstName: '',
		},
	});

	async function onSubmit() {
		// This is a mock verification. In a real app this would hit a server.
		const householdData = await findHouseholdByEmail(
			MOCK_EMAILS.PREFILL_OVERWRITE,
			'2025'
		);
		if (householdData) {
			onVerifySuccess();
			toast({
				title: 'Verification Successful!',
				description: 'Your household information has been pre-filled.',
			});
		}
	}

	return (
		<Card>
			<CardHeader>
				<CardTitle className="font-headline">Verify Your Identity</CardTitle>
				<CardDescription>
					To protect your information, please answer a few questions to
					continue.
				</CardDescription>
			</CardHeader>
			<CardContent className="space-y-4">
				<Form {...form}>
					<form onSubmit={form.handleSubmit(onSubmit)} className="space-y-4">
						<Alert>
							<Info className="h-4 w-4" />
							<AlertTitle>For Prototype Demo</AlertTitle>
							<AlertDescription>
								<p>
									To pass this step, you would need to implement a real
									verification flow. For now, this is just a placeholder.
								</p>
								<p>
									You can go back and use the `{MOCK_EMAILS.PREFILL_OVERWRITE}`
									email to see the pre-fill flow.
								</p>
							</AlertDescription>
						</Alert>
						<FormField
							control={form.control}
							name="childDob"
							render={({ field }) => (
								<FormItem>
									<FormLabel>Oldest Child&apos;s Date of Birth</FormLabel>
									<FormControl>
										<Input type="date" {...field} />
									</FormControl>
									<FormMessage />
								</FormItem>
							)}
						/>
						<FormField
							control={form.control}
							name="streetNumber"
							render={({ field }) => (
								<FormItem>
									<FormLabel>Street Address Number</FormLabel>
									<FormControl>
										<Input placeholder="e.g., 123" {...field} />
									</FormControl>
									<FormMessage />
								</FormItem>
							)}
						/>
						<FormField
							control={form.control}
							name="emergencyContactFirstName"
							render={({ field }) => (
								<FormItem>
									<FormLabel>Emergency Contact&apos;s First Name</FormLabel>
									<FormControl>
										<Input placeholder="e.g., Jane" {...field} />
									</FormControl>
									<FormMessage />
								</FormItem>
							)}
						/>
						<div className="flex gap-2 pt-4">
							<Button type="button" variant="outline" onClick={onGoBack}>
								Back
							</Button>
							<Button type="submit">Verify & Continue</Button>
						</div>
					</form>
				</Form>
			</CardContent>
		</Card>
	);
}

const defaultChildValues = {
	child_id: '', // Will be generated when child is added
	first_name: '',
	last_name: '',
	dob: '',
	grade: '',
	child_mobile: '',
	allergies: '',
	medical_notes: '',
	special_needs: false,
	special_needs_notes: '',
	ministrySelections: {},
	interestSelections: {},
	customData: {},
};

const getAgeFromDob = (dobString: string): number | null => {
	if (dobString && isValid(parseISO(dobString))) {
		return differenceInYears(new Date(), parseISO(dobString));
	}
	return null;
};

const checkEligibility = (program: Ministry, age: number | null): boolean => {
	if (program.min_age && age !== null && age < program.min_age) return false;
	if (program.max_age && age !== null && age > program.max_age) return false;

	if (program.code === 'bible-bee') {
		const today = new Date();
		const bibleBeeStart = program.open_at
			? parseISO(program.open_at)
			: new Date(today.getFullYear(), 0, 1);
		const bibleBeeEnd = program.close_at
			? parseISO(program.close_at)
			: new Date(today.getFullYear(), 9, 8);
		return isWithinInterval(today, { start: bibleBeeStart, end: bibleBeeEnd });
	}

	return true;
};

const ProgramSection = ({
	control,
	childrenData,
	program,
	childFields,
}: {
	control: any;
	childrenData: any[];
	program: Ministry;
	childFields: any[];
}) => {
	const ministrySelections = useWatch({
		control,
		name: 'children',
	});

	const isAnyChildSelected = childrenData.some(
		(_, index) => ministrySelections[index]?.ministrySelections?.[program.code]
	);

	const anyChildEligible = childrenData.some((child) => {
		const age = getAgeFromDob(child.dob);
		return checkEligibility(program, age);
	});

	if (!anyChildEligible) return null;

	return (
		<div className="p-4 border rounded-md">
			<h4 className="font-semibold">{program.name}</h4>
			{program.description && (
				<p className="text-sm text-muted-foreground mb-2">
					{program.description}
				</p>
			)}
			<div className="flex flex-col sm:flex-row sm:flex-wrap gap-x-6 gap-y-2 mt-2">
				{childFields.map((field, index) => {
					const child = childrenData[index];
					if (!child) return null; // Should not happen if arrays are synced

					const age = getAgeFromDob(child.dob);
					if (!checkEligibility(program, age)) return null;

					return (
						<FormField
							key={`${program.code}-${field.id}`}
							control={control}
							name={`children.${index}.ministrySelections.${program.code}`}
							render={({ field }) => (
								<FormItem className="flex flex-row items-start space-x-3 space-y-0">
									<FormControl>
										<Checkbox
											checked={field.value}
											onCheckedChange={field.onChange}
										/>
									</FormControl>
									<FormLabel className="font-normal">
										{child.first_name || `Child ${index + 1}`}
									</FormLabel>
								</FormItem>
							)}
						/>
					);
				})}
			</div>
			{isAnyChildSelected && program.code === 'dance' && (
				<DanceMinistryForm control={control} />
			)}
			{isAnyChildSelected && program.code === 'bible-bee' && (
				<BibleBeeMinistryForm control={control} />
			)}
			{childFields.map((field, index) => {
				const child = childrenData[index];
				if (!child) return null;

				const isSelected =
					ministrySelections[index]?.ministrySelections?.[program.code];
				if (
					!isSelected ||
					!program.custom_questions ||
					program.custom_questions.length === 0
				)
					return null;

				return (
					<div key={`custom-form-${field.id}`}>
						<p className="font-medium mt-4 mb-2 text-sm">
							Questions for {child.first_name}:
						</p>
						{program.code === 'teen-fellowship' ? (
							<TeenFellowshipForm
								control={control}
								childIndex={index}
								customQuestions={program.custom_questions || []}
							/>
						) : // Generic Custom Form renderer could go here if needed
						null}
					</div>
				);
			})}
			{isAnyChildSelected && program.details && (
				<Alert className="mt-4">
					<Info className="h-4 w-4" />
					<AlertDescription className="whitespace-pre-wrap">
						{program.details}
					</AlertDescription>
				</Alert>
			)}
		</div>
	);
};

function RegisterPageContent() {
	const { toast } = useToast();
	const { flags } = useFeatureFlags();
	const { user } = useAuth();
	const router = useRouter();
	const searchParams = useSearchParams();
	const [verificationStep, setVerificationStep] =
		useState<VerificationStep>('enter_email');
	const [verificationEmail, setVerificationEmail] = useState('');
	const [openAccordionItems, setOpenAccordionItems] = useState<string[]>([]);
	const [isCurrentYearOverwrite, setIsCurrentYearOverwrite] = useState(false);
	const [isPrefill, setIsPrefill] = useState(false);
	const [isAuthenticatedUser, setIsAuthenticatedUser] = useState(false);
	const [isSubmitting, setIsSubmitting] = useState(false);
	const [submissionStatus, setSubmissionStatus] = useState<string>('');

	const [allMinistries, setAllMinistries] = useState<Ministry[]>([]);
	const [activeRegistrationCycle, setActiveRegistrationCycle] = useState<
		RegistrationCycle | undefined
	>();

	// Load ministries and registration cycles using adapter pattern
	useEffect(() => {
		const loadData = async () => {
			try {
				console.log(
					'DEBUG: Loading ministries and registration cycles for registration form'
				);
				console.log(
					'DEBUG: Before calling getMinistries() and getRegistrationCycles()'
				);

				// Load ministries first to better debug any issues
				console.log('DEBUG: Calling getMinistries()');
				const ministries = await getMinistries();
				console.log(
					'DEBUG: Loaded',
					ministries.length,
					'ministries',
					ministries.length > 0 ? JSON.stringify(ministries[0]) : 'none'
				);

				console.log('DEBUG: Calling getRegistrationCycles()');
				const cycles = await getRegistrationCycles();
				console.log('DEBUG: Loaded', cycles.length, 'registration cycles');

				setAllMinistries(ministries);

				// Find active cycle
				const activeCycle = cycles.find((c) => {
					const rec = c as unknown as Record<string, unknown>;
					const val = rec['is_active'];
					return val === true || val === 1 || String(val) === '1';
				});
				console.log(
					'DEBUG: Active registration cycle:',
					activeCycle?.cycle_id || 'none found'
				);
				setActiveRegistrationCycle(activeCycle);
			} catch (error) {
				console.error('Error loading data for registration form:', error);
				setAllMinistries([]);
				setActiveRegistrationCycle(undefined);
			}
		};

		loadData();
	}, []);

	// Get the active registration cycle to use for enrollments

	// Draft persistence for form data (conditional based on feature flag)
	const { loadDraft, saveDraft, clearDraft, draftStatus } =
		useDraftPersistence<RegistrationFormValues>({
			formName: 'registration_v1',
			version: 1,
			autoSaveDelay: 1000,
			enabled: flags.registrationDraftPersistenceEnabled,
		});

	// Load saved form data from draft
	const [hasLoadedDraft, setHasLoadedDraft] = useState(false);
	const loadSavedFormData = useCallback(async (): Promise<
		Partial<RegistrationFormValues>
	> => {
		try {
			const draftData = await loadDraft();
			return draftData || {};
		} catch (error) {
			console.warn('Failed to load saved form data:', error);
		}
		return {};
	}, [loadDraft]);

	// Save form data using draft persistence
	const saveFormData = useCallback(
		(data: RegistrationFormValues) => {
			saveDraft(data);
		},
		[saveDraft]
	);

	// Clear saved form data
	const clearSavedFormData = useCallback(() => {
		clearDraft();
	}, [clearDraft]);

	const form = useForm<RegistrationFormValues>({
		resolver: zodResolver(registrationSchema),
		defaultValues: {
			household: {
				name: '',
				address_line1: '',
				address_line2: '',
				city: '',
				state: '',
				zip: '',
				preferredScriptureTranslation: 'NIV',
			},
			guardians: [
				{
					first_name: '',
					last_name: '',
					mobile_phone: '',
					email: '',
					relationship: 'Mother',
					is_primary: true,
				},
			],
			emergencyContact: {
				first_name: '',
				last_name: '',
				mobile_phone: '',
				relationship: '',
			},
			children: [],
			consents: {
				liability: false,
				photoRelease: false,
				choir_communications_consent: 'no',
				custom_consents: {},
			},
		},
	});

	// Load draft data asynchronously and merge with form
	useEffect(() => {
		async function loadDraftData() {
			if (!hasLoadedDraft) {
				const draftData = await loadSavedFormData();
				if (draftData && Object.keys(draftData).length > 0) {
					// Reset form with merged default values and draft data
					form.reset({
						household: {
							name: '',
							address_line1: '',
							address_line2: '',
							city: '',
							state: '',
							zip: '',
							preferredScriptureTranslation: 'NIV',
							...draftData.household,
						},
						guardians:
							draftData.guardians?.length > 0
								? draftData.guardians
								: [
										{
											first_name: '',
											last_name: '',
											mobile_phone: '',
											email: '',
											relationship: 'Mother',
											is_primary: true,
										},
								  ],
						emergencyContact: {
							first_name: '',
							last_name: '',
							mobile_phone: '',
							relationship: '',
							...draftData.emergencyContact,
						},
						children: draftData.children || [],
						consents: {
							liability: false,
							photoRelease: false,
							choir_communications_consent: 'no',
							custom_consents: {},
							...draftData.consents,
						},
					});
				}
				setHasLoadedDraft(true);
			}
		}

		loadDraftData();
	}, [hasLoadedDraft, loadSavedFormData, form]);

	const {
		fields: guardianFields,
		append: appendGuardian,
		remove: removeGuardian,
	} = useFieldArray({
		control: form.control,
		name: 'guardians',
	});

	const {
		fields: childFields,
		append: appendChild,
		remove: removeChild,
	} = useFieldArray({
		control: form.control,
		name: 'children',
	});

	const childrenData = useWatch({ control: form.control, name: 'children' });

<<<<<<< HEAD
	// Watch form changes and save drafts
=======
	// Load saved form data only once when component mounts
	useEffect(() => {
		const savedData = loadSavedFormData();
		if (Object.keys(savedData).length > 0) {
			console.log('DEBUG: Loading saved form data:', savedData);
			form.reset(savedData);
		}
	}, []); // Only run once on mount

	// Watch form changes and save to localStorage
>>>>>>> 45c04fda
	useEffect(() => {
		const subscription = form.watch((data) => {
			// Only save if we've loaded the draft and there's actual data
			if (!hasLoadedDraft) return;

			const hasData =
				data.household?.address_line1 ||
				data.household?.city ||
				data.household?.state ||
				data.household?.zip ||
				data.guardians?.some(
					(g) => g.first_name || g.last_name || g.mobile_phone
				) ||
				data.children?.length > 0 ||
				data.emergencyContact?.first_name ||
				data.consents?.liability ||
				data.consents?.photoRelease;

			if (hasData) {
				saveFormData(data as RegistrationFormValues);
			}
		});

		return () => subscription.unsubscribe();
	}, [form, hasLoadedDraft, saveFormData]);

	const { enrolledPrograms, interestPrograms } = useMemo(() => {
		if (!allMinistries) return { enrolledPrograms: [], interestPrograms: [] };
		const activeMinistries = allMinistries.filter((m) => m.is_active);
		const enrolled = activeMinistries
			.filter(
				(m) =>
					m.enrollment_type === 'enrolled' && m.code !== 'min_sunday_school'
			)
			.sort((a, b) => a.name.localeCompare(b.name));
		const interest = activeMinistries
			.filter((m) => m.enrollment_type === 'expressed_interest')
			.sort((a, b) => a.name.localeCompare(b.name));
		return { enrolledPrograms: enrolled, interestPrograms: interest };
	}, [allMinistries]);

	const { otherMinistryPrograms, choirPrograms } = useMemo(() => {
		if (!enrolledPrograms)
			return { otherMinistryPrograms: [], choirPrograms: [] };

		const choir = enrolledPrograms.filter((program) =>
			program.code.startsWith('choir-')
		);

		const otherMinistries = enrolledPrograms.filter(
			(program) => !program.code.startsWith('choir-')
		);

		return { otherMinistryPrograms: otherMinistries, choirPrograms: choir };
	}, [enrolledPrograms]);

	const prefillForm = useCallback(
		(data: any) => {
			console.log('DEBUG: prefillForm called with data:', {
				hasChildren: !!data.children,
				childrenLength: data.children?.length,
			});
			try {
				const householdData = data.household;
				const registrationData: Partial<RegistrationFormValues> = {
					household: {
						household_id: householdData?.household_id,
						name: householdData?.name,
						address_line1: householdData?.address_line1,
						address_line2: householdData?.address_line2,
						city: householdData?.city,
						state: householdData?.state,
						zip: householdData?.zip,
					},
					guardians: data.guardians,
					emergencyContact: data.emergencyContact,
					children: data.children,
					consents: data.consents,
				};
				console.log('DEBUG: About to call form.reset');
				form.reset(registrationData);
				console.log('DEBUG: Form reset completed');
				if (data.children && data.children.length > 0) {
					console.log('DEBUG: Setting accordion items for children');
					setOpenAccordionItems(
						data.children.map((_: any, index: number) => `item-${index}`)
					);
				}
				console.log('DEBUG: prefillForm completed successfully');
			} catch (error) {
				console.error('DEBUG: Error in prefillForm:', error);
			}
		},
		[form]
	);

	const proceedToRegistrationForm = useCallback(() => {
		console.log('DEBUG: proceedToRegistrationForm called');
		try {
			toast({
				title: 'New Registration',
				description: 'Please complete the form below to register your family.',
			});
			console.log('DEBUG: Toast shown');
			setIsCurrentYearOverwrite(false);
			setIsPrefill(false);
			console.log('DEBUG: State flags set');
			form.reset({
				household: {
					name: '',
					address_line1: '',
					address_line2: '',
					city: '',
					state: '',
					zip: '',
				},
				guardians: [
					{
						first_name: '',
						last_name: '',
						mobile_phone: '',
						email: verificationEmail,
						relationship: 'Mother',
						is_primary: true,
					},
				],
				emergencyContact: {
					first_name: '',
					last_name: '',
					mobile_phone: '',
					relationship: '',
				},
				children: [
					{
						...defaultChildValues,
						child_id: crypto.randomUUID(), // Generate fresh ID for initial child
					},
				],
				consents: {
					liability: false,
					photoRelease: false,
					custom_consents: {},
				},
			});
			console.log('DEBUG: Form reset completed');
			setOpenAccordionItems(['item-0']);
			console.log('DEBUG: Accordion items set');
			setVerificationStep('form_visible');
			console.log('DEBUG: Verification step set to form_visible');
			console.log('DEBUG: proceedToRegistrationForm completed successfully');
		} catch (error) {
			console.error('DEBUG: Error in proceedToRegistrationForm:', error);
		}
	}, [toast, form, verificationEmail]);

	const handleEmailLookup = useCallback(async () => {
		console.log(
			'DEBUG: handleEmailLookup called with email:',
			verificationEmail
		);
		if (!verificationEmail) {
			console.log('DEBUG: No verification email provided');
			return;
		}

		try {
			console.log('DEBUG: About to find household by email');
			// Use current year for lookup
			const result = await findHouseholdByEmail(verificationEmail, '2025');
			console.log('DEBUG: findHouseholdByEmail result:', {
				found: !!result,
				isCurrentYear: result?.isCurrentYear,
			});

			if (result) {
				console.log('DEBUG: Household found, calling prefillForm');
				toast({
					title: 'Household Found!',
					description:
						'Your information has been pre-filled for you to review.',
				});
				prefillForm(result.data);
				setIsCurrentYearOverwrite(result.isCurrentYear);
				setIsPrefill(result.isPrefill || false);
				setVerificationStep('form_visible');
				console.log('DEBUG: Household prefill completed');
			} else if (verificationEmail === MOCK_EMAILS.VERIFY) {
				console.log('DEBUG: Setting verification step to verify_identity');
				setVerificationStep('verify_identity');
			} else {
				console.log('DEBUG: New registration - checking magic link flags');
				// New registration - check if magic link verification is enabled
				const isMagicEnabled = flags.loginMagicEnabled && !flags.isDemoMode;

				if (isMagicEnabled) {
					console.log('DEBUG: Magic link enabled, sending verification email');
					// Send magic link for email verification
					try {
						const response = await fetch('/api/auth/magic-link', {
							method: 'POST',
							headers: {
								'Content-Type': 'application/json',
							},
							body: JSON.stringify({ email: verificationEmail }),
						});

						if (response.ok) {
							toast({
								title: 'Verification Email Sent',
								description:
									'Please check your email and click the verification link to continue with your registration.',
							});
							setVerificationStep('email_verification_sent');
							console.log('DEBUG: Magic link email sent successfully');
						} else {
							// Fall back to direct registration if email fails
							console.warn(
								'Magic link sending failed, proceeding with direct registration'
							);
							proceedToRegistrationForm();
						}
					} catch (error) {
						console.error('Error sending magic link:', error);
						// Fall back to direct registration if email fails
						proceedToRegistrationForm();
					}
				} else {
					console.log(
						'DEBUG: Magic link disabled, proceeding to registration form'
					);
					// Proceed directly to registration form
					proceedToRegistrationForm();
				}
			}
		} catch (error) {
			console.error('DEBUG: Error in handleEmailLookup:', error);
		}
	}, [
		verificationEmail,
		toast,
		prefillForm,
		flags.loginMagicEnabled,
		flags.isDemoMode,
		proceedToRegistrationForm,
	]);

	useEffect(() => {
		console.log(
			'DEBUG: Main useEffect triggered with user:',
			user?.email,
			'isDemoMode:',
			flags.isDemoMode
		);
		// Check if user is authenticated and skip email lookup if so
		// For live mode: check for authenticated users with email
		// For demo mode: check for authenticated users with GUARDIAN role (parents) or null role (new users needing registration)
		const shouldSkipEmailLookup =
			(!flags.isDemoMode && user?.email) ||
			(flags.isDemoMode &&
				user?.email &&
				(user?.metadata?.role === 'GUARDIAN' || user?.metadata?.role === null));

		console.log('DEBUG: shouldSkipEmailLookup:', shouldSkipEmailLookup);
		if (shouldSkipEmailLookup) {
			console.log('DEBUG: Skipping email lookup for authenticated user');
			setVerificationEmail(user.email);
			setIsAuthenticatedUser(true);

			// Check if they have existing household data
			const checkExistingData = async () => {
				console.log('DEBUG: checkExistingData starting');
				try {
					const result = await findHouseholdByEmail(user.email, '2025');
					console.log('DEBUG: checkExistingData result:', {
						found: !!result,
						isCurrentYear: result?.isCurrentYear,
					});

					if (result) {
						toast({
							title: 'Household Found!',
							description:
								'Your information has been pre-filled for you to review.',
						});
						console.log(
							'DEBUG: About to call prefillForm from checkExistingData'
						);
						prefillForm(result.data);
						setIsCurrentYearOverwrite(result.isCurrentYear);
						setIsPrefill(result.isPrefill || false);
					} else {
						console.log(
							'DEBUG: No existing data found, setting up new registration'
						);
						// New registration with authenticated email
						toast({
							title: 'Complete Your Registration',
							description:
								'Please complete the form below to register your family.',
						});
						setIsCurrentYearOverwrite(false);
						setIsPrefill(false);
						console.log('DEBUG: About to reset form from checkExistingData');
						form.reset({
							household: {
								name: '',
								address_line1: '',
								preferredScriptureTranslation: 'NIV',
							},
							guardians: [
								{
									first_name: '',
									last_name: '',
									mobile_phone: '',
									email: user.email, // Pre-fill with authenticated user's email
									relationship: 'Mother',
									is_primary: true,
								},
							],
							emergencyContact: {
								first_name: '',
								last_name: '',
								mobile_phone: '',
								relationship: '',
							},
							children: [
								{
									...defaultChildValues,
									child_id: crypto.randomUUID(), // Generate fresh ID for initial child
								},
							],
							consents: {
								liability: false,
								photoRelease: false,
								custom_consents: {},
							},
						});
						console.log('DEBUG: Form reset completed from checkExistingData');
						setOpenAccordionItems(['item-0']);
					}

					console.log('DEBUG: Setting verification step to form_visible');
					setVerificationStep('form_visible');
					console.log('DEBUG: checkExistingData completed successfully');
				} catch (error) {
					console.error('DEBUG: Error in checkExistingData:', error);
					// Fallback to new registration form
					toast({
						title: 'Complete Your Registration',
						description:
							'Please complete the form below to register your family.',
					});
					setIsCurrentYearOverwrite(false);
					setIsPrefill(false);
					setVerificationStep('form_visible');
				}
			};

			checkExistingData();
		}
	}, [user, flags.isDemoMode, toast, form, prefillForm]);

	// Focus on the first field when the form becomes visible for authenticated users
	useEffect(() => {
		console.log(
			'DEBUG: Focus useEffect triggered - verificationStep:',
			verificationStep,
			'isAuthenticatedUser:',
			isAuthenticatedUser
		);
		let timer: NodeJS.Timeout | null = null;

		if (verificationStep === 'form_visible' && isAuthenticatedUser) {
			console.log('DEBUG: Setting focus timer');
			// Use a small delay to ensure the form has rendered
			timer = setTimeout(() => {
				console.log('DEBUG: Focus timer executing');
				const firstField = document.querySelector(
					'input[name="household.address_line1"]'
				) as HTMLInputElement;
				if (firstField) {
					console.log('DEBUG: Focus field found, setting focus');
					firstField.focus();
				} else {
					console.log('DEBUG: Focus field not found');
				}
			}, 100);
		}

		return () => {
			console.log('DEBUG: Focus useEffect cleanup');
			if (timer) {
				clearTimeout(timer);
			}
		};
	}, [verificationStep, isAuthenticatedUser]);

	useEffect(() => {
		console.log(
			'DEBUG: Enter press useEffect triggered - verificationStep:',
			verificationStep
		);
		const handleEnterPress = (event: KeyboardEvent) => {
			console.log('DEBUG: Key pressed:', event.key);
			if (event.key === 'Enter' && verificationStep === 'enter_email') {
				console.log(
					'DEBUG: Enter pressed, preventing default and calling handleEmailLookup'
				);
				event.preventDefault();
				handleEmailLookup();
			}
		};

		if (verificationStep === 'enter_email') {
			console.log('DEBUG: Adding keydown listener');
			window.addEventListener('keydown', handleEnterPress);
		}

		return () => {
			console.log('DEBUG: Removing keydown listener');
			window.removeEventListener('keydown', handleEnterPress);
		};
	}, [verificationStep, handleEmailLookup]);

	async function onSubmit(data: RegistrationFormValues) {
		console.log('DEBUG: onSubmit called with data:', data);
		console.log('DEBUG: Phone validation check:', {
			guardianPhones: data.guardians.map((g) => ({
				phone: g.mobile_phone,
				length: g.mobile_phone?.length,
			})),
			emergencyPhone: {
				phone: data.emergencyContact.mobile_phone,
				length: data.emergencyContact.mobile_phone?.length,
			},
		});
		setIsSubmitting(true);
		setSubmissionStatus('Creating household...');

		try {
			// Clean phone numbers before submission (remove formatting, keep digits only)
			const cleanedData = {
				...data,
				guardians: data.guardians.map((guardian) => ({
					...guardian,
					mobile_phone: cleanPhone(guardian.mobile_phone),
				})),
				emergencyContact: {
					...data.emergencyContact,
					mobile_phone: cleanPhone(data.emergencyContact.mobile_phone),
				},
				children: data.children.map((child) => ({
					...child,
					child_mobile: child.child_mobile
						? cleanPhone(child.child_mobile)
						: child.child_mobile,
				})),
			};

			// Use the active registration cycle instead of hardcoded '2025'
			const cycleId = activeRegistrationCycle?.cycle_id || '2025'; // fallback to '2025' if no active cycle found
			console.log('DEBUG: Registering household for cycle:', cycleId);

			setSubmissionStatus('Processing registration...');
			const result = await registerHouseholdCanonical(
				cleanedData,
				cycleId,
				isPrefill
			);
			console.log('DEBUG: Registration result:', result);
			console.log('DEBUG: Result type check:', {
				hasResult: !!result,
				resultType: typeof result,
				resultKeys: result ? Object.keys(result) : 'no result',
				isComplete: result?.isComplete,
				userHouseholdsCreated: result?.userHouseholdsCreated,
				roleAssigned: result?.roleAssigned,
			});

			toast({
				title: 'Registration Submitted!',
				description: "Thank you! Your family's registration has been received.",
			});

			// Clear saved form data since registration was successful
			clearSavedFormData();

			// Check if user is authenticated and should be redirected to household page
			console.log('DEBUG: Checking redirect conditions:', {
				isAuthenticatedUser,
				userEmail: user?.email,
				userRole: user?.metadata?.role,
				userExists: !!user,
				registrationComplete: result.isComplete,
			});

			if (isAuthenticatedUser && user?.email) {
				if (result.isComplete) {
					console.log(
						'DEBUG: Registration complete, redirecting to household page'
					);
					setSubmissionStatus('Redirecting to household...');
					router.push('/household');
					return;
				} else {
					console.warn('DEBUG: Registration incomplete:', {
						userHouseholdsCreated: result.userHouseholdsCreated,
						roleAssigned: result.roleAssigned,
					});
					// Even if incomplete, try to redirect after a short delay
					setSubmissionStatus('Finalizing setup...');
					setTimeout(() => {
						console.log('DEBUG: Redirecting to household page after delay');
						router.push('/household');
					}, 2000);
					return;
				}
			}

			console.log('DEBUG: Non-authenticated user, resetting form');
			// For non-authenticated users (demo mode, etc.), reset form for another registration
			form.reset();
			setVerificationStep('enter_email');
			setVerificationEmail('');
			setOpenAccordionItems([]);
			setIsCurrentYearOverwrite(false);
			setIsPrefill(false);
		} catch (e) {
			console.error('DEBUG: Error in onSubmit:', e);
			setIsSubmitting(false);
			setSubmissionStatus('');
			toast({
				title: 'Submission Error',
				description:
					'There was an error processing your registration. Please try again.',
				variant: 'destructive',
			});
		} finally {
			// Reset loading state for non-authenticated users
			if (!isAuthenticatedUser) {
				setIsSubmitting(false);
				setSubmissionStatus('');
			}
		}
	}

	const primaryGuardianLastName = form.watch('guardians.0.last_name');

	// Watch interest selections to show conditional alerts & consents
	const watchedChildren = useWatch({
		control: form.control,
		name: 'children',
	});

	const ministriesWithOptionalConsent = useMemo(() => {
		return interestPrograms
			.filter((p) => p.optional_consent_text)
			.filter((p) =>
				watchedChildren.some((child) => child.interestSelections?.[p.code])
			);
	}, [interestPrograms, watchedChildren]);

	return (
		<div className="max-w-4xl mx-auto">
			<div className="mb-8">
				<div className="flex justify-between items-start mb-4">
					<div>
						<h1 className="text-3xl font-bold font-headline">
							Family Registration Form
						</h1>
						<p className="text-muted-foreground">
							Complete the form below to register your family for our
							children&apos;s ministry programs.
						</p>
					</div>
					{flags.registrationDraftPersistenceEnabled && (
						<DraftStatusIndicator
							isSaving={draftStatus.isSaving}
							lastSaved={draftStatus.lastSaved}
							error={draftStatus.error}
							className="mt-2"
						/>
					)}
				</div>
			</div>

			{verificationStep === 'enter_email' && (
				<Card>
					<CardHeader>
						<CardTitle className="font-headline">Household Lookup</CardTitle>
						<CardDescription>
							Enter your primary household email address. If you&apos;ve
							registered with us before, we&apos;ll pre-fill your information
							for you. If not, you can start a new registration.
						</CardDescription>
					</CardHeader>
					<CardContent className="space-y-4">
						<div className="flex gap-2">
							<Input
								type="email"
								placeholder="your.email@example.com"
								value={verificationEmail}
								onChange={(e) => setVerificationEmail(e.target.value)}
							/>
							<Button onClick={handleEmailLookup}>Continue</Button>
						</div>
						{flags.showDemoFeatures && (
							<Alert>
								<Info className="h-4 w-4" />
								<AlertTitle>For Prototype Demo</AlertTitle>
								<AlertDescription>
									<p>Click an email below or type one to begin:</p>
									<ul className="list-disc pl-5 text-sm">
										<li>
											Use{' '}
											<button
												className="text-left font-semibold underline"
												onClick={() =>
													setVerificationEmail(MOCK_EMAILS.PREFILL_OVERWRITE)
												}>
												{MOCK_EMAILS.PREFILL_OVERWRITE}
											</button>{' '}
											to pre-fill the form and see the overwrite warning.
										</li>
										<li>
											Use{' '}
											<button
												className="text-left font-semibold underline"
												onClick={() =>
													setVerificationEmail(MOCK_EMAILS.PREFILL_NO_OVERWRITE)
												}>
												{MOCK_EMAILS.PREFILL_NO_OVERWRITE}
											</button>{' '}
											to pre-fill from a prior year&apos;s registration.
										</li>
										<li>
											Use{' '}
											<button
												className="text-left font-semibold underline"
												onClick={() =>
													setVerificationEmail(MOCK_EMAILS.VERIFY)
												}>
												{MOCK_EMAILS.VERIFY}
											</button>{' '}
											to see the (mock) verification step.
										</li>
										<li>Any other email will start a new registration.</li>
									</ul>
								</AlertDescription>
							</Alert>
						)}
					</CardContent>
				</Card>
			)}

			{verificationStep === 'verify_identity' && (
				<VerificationStepTwoForm
					onVerifySuccess={async () => {
						const result = await findHouseholdByEmail(
							MOCK_EMAILS.PREFILL_OVERWRITE,
							'2025'
						);
						if (result) {
							prefillForm(result.data);
							setIsCurrentYearOverwrite(result.isCurrentYear);
							setIsPrefill(result.isPrefill);
							setVerificationStep('form_visible');
						}
					}}
					onGoBack={() => setVerificationStep('enter_email')}
				/>
			)}

			{verificationStep === 'email_verification_sent' && (
				<Card>
					<CardHeader>
						<CardTitle className="font-headline">Check Your Email</CardTitle>
						<CardDescription>
							We&apos;ve sent a verification link to your email address.
						</CardDescription>
					</CardHeader>
					<CardContent className="space-y-4">
						<Alert>
							<Info className="h-4 w-4" />
							<AlertTitle>Verification Email Sent</AlertTitle>
							<AlertDescription>
								<p>
									We&apos;ve sent a magic link to{' '}
									<strong>{verificationEmail}</strong>
								</p>
								<p className="mt-2">
									Please check your email and click the verification link to
									continue with your registration. The link will expire in 1
									hour.
								</p>
							</AlertDescription>
						</Alert>

						<div className="flex flex-col gap-2">
							<Button
								variant="outline"
								onClick={() => setVerificationStep('enter_email')}>
								Use Different Email
							</Button>
							<Button
								variant="link"
								onClick={async () => {
									// Resend verification email
									try {
										const response = await fetch('/api/auth/magic-link', {
											method: 'POST',
											headers: {
												'Content-Type': 'application/json',
											},
											body: JSON.stringify({ email: verificationEmail }),
										});

										if (response.ok) {
											toast({
												title: 'Email Resent',
												description:
													'We&apos;ve sent another verification email to your address.',
											});
										} else {
											toast({
												title: 'Resend Failed',
												description:
													'Could not resend verification email. Please try again.',
												variant: 'destructive',
											});
										}
									} catch (error) {
										toast({
											title: 'Resend Failed',
											description:
												'Could not resend verification email. Please try again.',
											variant: 'destructive',
										});
									}
								}}>
								Resend Email
							</Button>
						</div>

						{flags.showDemoFeatures && (
							<Alert>
								<Info className="h-4 w-4" />
								<AlertTitle>For Testing</AlertTitle>
								<AlertDescription>
									<p>In demo mode, you can skip email verification:</p>
									<Button
										variant="outline"
										size="sm"
										className="mt-2"
										onClick={() => proceedToRegistrationForm()}>
										Skip Email Verification
									</Button>
								</AlertDescription>
							</Alert>
						)}
					</CardContent>
				</Card>
			)}

			{verificationStep === 'form_visible' && (
				<Form {...form}>
					<form
						onSubmit={form.handleSubmit(onSubmit, (errors) => {
							console.log('DEBUG: Form validation errors:', errors);
							console.log('DEBUG: First error field:', Object.keys(errors)[0]);
							console.log('DEBUG: Current form values:', form.getValues());
							console.log(
								'DEBUG: Saved data in localStorage:',
								loadSavedFormData()
							);
						})}
						className="space-y-8">
						{isCurrentYearOverwrite && (
							<Alert variant="destructive">
								<AlertTriangle className="h-4 w-4" />
								<AlertTitle>Existing Registration Found</AlertTitle>
								<AlertDescription>
									A registration for the{' '}
									{activeRegistrationCycle?.cycle_id || 'current'} cycle already
									exists for this household. Review the information below and
									make any necessary changes. Submitting this form will{' '}
									<span className="font-semibold">overwrite</span> the previous
									submission for this year.
								</AlertDescription>
							</Alert>
						)}

						<Card>
							<CardHeader>
								<CardTitle className="font-headline">
									Household & Guardian / Authorized Pick Up Information
								</CardTitle>
								<CardDescription>
									Please provide information for your household and list all
									parents, guardians, or other adults who are authorized to pick
									up your children.
									<br />
									{!isAuthenticatedUser && (
										<Button
											variant="link"
											className="p-0 h-auto"
											onClick={() => {
												setVerificationStep('enter_email');
												setIsCurrentYearOverwrite(false);
											}}>
											Change lookup email ({verificationEmail})
										</Button>
									)}
									{isAuthenticatedUser && (
										<span className="text-sm text-muted-foreground">
											You are signed in as: {verificationEmail}
										</span>
									)}
								</CardDescription>
							</CardHeader>
							<CardContent className="space-y-6">
								<div className="space-y-4">
									<FormField
										control={form.control}
										name="household.address_line1"
										render={({ field }) => (
											<FormItem>
												<FormLabel>Street Address</FormLabel>
												<FormControl>
													<Input placeholder="123 Main St" {...field} />
												</FormControl>
												<FormMessage />
											</FormItem>
										)}
									/>
									<FormField
										control={form.control}
										name="household.address_line2"
										render={({ field }) => (
											<FormItem>
												<FormLabel>Address Line 2 (Optional)</FormLabel>
												<FormControl>
													<Input
														placeholder="Apartment, suite, unit, etc."
														{...field}
													/>
												</FormControl>
												<FormMessage />
											</FormItem>
										)}
									/>
									<div className="grid grid-cols-1 md:grid-cols-3 gap-4">
										<FormField
											control={form.control}
											name="household.city"
											render={({ field }) => (
												<FormItem>
													<FormLabel>City</FormLabel>
													<FormControl>
														<Input placeholder="Anytown" {...field} />
													</FormControl>
													<FormMessage />
												</FormItem>
											)}
										/>
										<FormField
											control={form.control}
											name="household.state"
											render={({ field }) => (
												<FormItem>
													<FormLabel>State</FormLabel>
													<FormControl>
														<Input placeholder="NJ" maxLength={2} {...field} />
													</FormControl>
													<FormMessage />
												</FormItem>
											)}
										/>
										<FormField
											control={form.control}
											name="household.zip"
											render={({ field }) => (
												<FormItem>
													<FormLabel>ZIP Code</FormLabel>
													<FormControl>
														<Input
															placeholder="12345"
															maxLength={10}
															{...field}
														/>
													</FormControl>
													<FormMessage />
												</FormItem>
											)}
										/>
									</div>
								</div>
								<Separator />
								{guardianFields.map((field, index) => (
									<div
										key={field.id}
										className="space-y-4 p-4 border rounded-lg relative">
										<h3 className="font-semibold font-headline">
											Guardian / Authorized to Pick Up {index + 1}
										</h3>
										<div className="grid grid-cols-1 md:grid-cols-2 gap-4">
											<FormField
												control={form.control}
												name={`guardians.${index}.first_name`}
												render={({ field }) => (
													<FormItem>
														<FormLabel>First Name</FormLabel>
														<FormControl>
															<Input {...field} />
														</FormControl>
														<FormMessage />
													</FormItem>
												)}
											/>
											<FormField
												control={form.control}
												name={`guardians.${index}.last_name`}
												render={({ field }) => (
													<FormItem>
														<FormLabel>Last Name</FormLabel>
														<FormControl>
															<Input {...field} />
														</FormControl>
														<FormMessage />
													</FormItem>
												)}
											/>
											<FormField
												control={form.control}
												name={`guardians.${index}.mobile_phone`}
												render={({ field }) => (
													<FormItem>
														<FormLabel>Phone</FormLabel>
														<FormControl>
															<PhoneInput
																value={field.value}
																onChange={field.onChange}
															/>
														</FormControl>
														<FormMessage />
													</FormItem>
												)}
											/>
											<FormField
												control={form.control}
												name={`guardians.${index}.email`}
												render={({ field }) => (
													<FormItem>
														<FormLabel>Email</FormLabel>
														<FormControl>
															<Input
																type="email"
																{...field}
																readOnly={index === 0 && isAuthenticatedUser}
																className={
																	index === 0 && isAuthenticatedUser
																		? 'bg-muted'
																		: ''
																}
															/>
														</FormControl>
														{index === 0 && isAuthenticatedUser && (
															<FormDescription>
																This email is from your authenticated account
																and cannot be changed.
															</FormDescription>
														)}
														<FormMessage />
													</FormItem>
												)}
											/>
											<FormField
												control={form.control}
												name={`guardians.${index}.relationship`}
												render={({ field }) => (
													<FormItem>
														<FormLabel>Relationship</FormLabel>
														<FormControl>
															<Input
																placeholder="e.g., Mother, Grandfather"
																{...field}
															/>
														</FormControl>
														<FormMessage />
													</FormItem>
												)}
											/>
										</div>
										{index === 0 && (
											<div className="pt-4">
												<FormField
													control={form.control}
													name="household.name"
													render={({ field }) => (
														<FormItem>
															<FormLabel>Household Name</FormLabel>
															<FormControl>
																<Input
																	placeholder={
																		primaryGuardianLastName
																			? `${primaryGuardianLastName} Household`
																			: ''
																	}
																	{...field}
																/>
															</FormControl>
															<FormDescription>
																This is how we will identify your household -
																please change it if you want a different name
																used.
															</FormDescription>
															<FormMessage />
														</FormItem>
													)}
												/>
											</div>
										)}
										{guardianFields.length > 1 && (
											<Button
												type="button"
												variant="destructive"
												size="icon"
												className="absolute top-2 right-2"
												onClick={() => removeGuardian(index)}>
												<Trash2 className="h-4 w-4" />
											</Button>
										)}
									</div>
								))}
								<Button
									type="button"
									variant="outline"
									size="sm"
									onClick={() =>
										appendGuardian({
											first_name: '',
											last_name: '',
											mobile_phone: '',
											email: '',
											relationship: '',
											is_primary: false,
										})
									}>
									<PlusCircle className="mr-2 h-4 w-4" /> Add Guardian /
									Authorized Person
								</Button>
							</CardContent>
						</Card>

						<Card>
							<CardHeader>
								<CardTitle className="font-headline">
									Emergency Contact
								</CardTitle>
								<CardDescription>
									This person should be different from the guardians listed
									above.
								</CardDescription>
							</CardHeader>
							<CardContent className="space-y-4">
								<div className="grid grid-cols-1 md:grid-cols-2 gap-4">
									<FormField
										control={form.control}
										name="emergencyContact.first_name"
										render={({ field }) => (
											<FormItem>
												<FormLabel>First Name</FormLabel>
												<FormControl>
													<Input {...field} />
												</FormControl>
												<FormMessage />
											</FormItem>
										)}
									/>
									<FormField
										control={form.control}
										name="emergencyContact.last_name"
										render={({ field }) => (
											<FormItem>
												<FormLabel>Last Name</FormLabel>
												<FormControl>
													<Input {...field} />
												</FormControl>
												<FormMessage />
											</FormItem>
										)}
									/>
									<FormField
										control={form.control}
										name="emergencyContact.relationship"
										render={({ field }) => (
											<FormItem>
												<FormLabel>Relationship</FormLabel>
												<FormControl>
													<Input
														placeholder="e.g., Aunt, Neighbor"
														{...field}
													/>
												</FormControl>
												<FormMessage />
											</FormItem>
										)}
									/>
									<FormField
										control={form.control}
										name="emergencyContact.mobile_phone"
										render={({ field }) => (
											<FormItem>
												<FormLabel>Phone</FormLabel>
												<FormControl>
													<PhoneInput
														value={field.value}
														onChange={field.onChange}
													/>
												</FormControl>
												<FormMessage />
											</FormItem>
										)}
									/>
								</div>
							</CardContent>
						</Card>

						<Card>
							<CardHeader>
								<CardTitle className="font-headline">
									Children Information
								</CardTitle>
								<CardDescription>
									Please add each child you are registering.
								</CardDescription>
							</CardHeader>
							<CardContent>
								<Accordion
									type="multiple"
									className="w-full"
									value={openAccordionItems}
									onValueChange={setOpenAccordionItems}>
									{childFields.map((field, index) => {
										const childFirstName = form.watch(
											`children.${index}.first_name`
										);
										const hasSpecialNeeds = form.watch(
											`children.${index}.special_needs`
										);
										const isExistingChild = !!childrenData[index]?.child_id;

										const removeButton = (
											<Button type="button" variant="destructive" size="sm">
												<Trash2 className="mr-2 h-4 w-4" /> Remove Child
											</Button>
										);

										return (
											<AccordionItem key={field.id} value={`item-${index}`}>
												<AccordionTrigger className="font-headline">
													{childFirstName || `Child ${index + 1}`}
												</AccordionTrigger>
												<AccordionContent className="space-y-4 pt-4 relative">
													<div className="grid grid-cols-1 md:grid-cols-2 gap-4">
														<FormField
															control={form.control}
															name={`children.${index}.first_name`}
															render={({ field }) => (
																<FormItem>
																	<FormLabel>First Name</FormLabel>
																	<FormControl>
																		<Input {...field} />
																	</FormControl>
																	<FormMessage />
																</FormItem>
															)}
														/>
														<FormField
															control={form.control}
															name={`children.${index}.last_name`}
															render={({ field }) => (
																<FormItem>
																	<FormLabel>Last Name</FormLabel>
																	<FormControl>
																		<Input {...field} />
																	</FormControl>
																	<FormMessage />
																</FormItem>
															)}
														/>
														<FormField
															control={form.control}
															name={`children.${index}.dob`}
															render={({ field }) => (
																<FormItem>
																	<FormLabel>Date of Birth</FormLabel>
																	<FormControl>
																		<Input type="date" {...field} />
																	</FormControl>
																	<FormMessage />
																</FormItem>
															)}
														/>
														<FormField
															control={form.control}
															name={`children.${index}.grade`}
															render={({ field }) => (
																<FormItem>
																	<FormLabel>Grade</FormLabel>
																	<FormControl>
																		<Input {...field} />
																	</FormControl>
																	<FormMessage />
																</FormItem>
															)}
														/>
														<FormField
															control={form.control}
															name={`children.${index}.child_mobile`}
															render={({ field }) => (
																<FormItem>
																	<FormLabel>
																		Child&apos;s Phone (Optional)
																	</FormLabel>
																	<FormControl>
																		<PhoneInput
																			value={field.value}
																			onChange={field.onChange}
																		/>
																	</FormControl>
																	<FormMessage />
																</FormItem>
															)}
														/>
													</div>
													<FormField
														control={form.control}
														name={`children.${index}.allergies`}
														render={({ field }) => (
															<FormItem>
																<FormLabel>
																	Allergies or Medical Conditions
																</FormLabel>
																<FormControl>
																	<Input
																		placeholder="e.g., Peanuts, Asthma"
																		{...field}
																	/>
																</FormControl>
																<FormMessage />
															</FormItem>
														)}
													/>

													<FormField
														control={form.control}
														name={`children.${index}.special_needs`}
														render={({ field }) => (
															<FormItem className="space-y-3 rounded-lg border p-4">
																<FormLabel>
																	Does {childFirstName || 'this child'} have
																	special needs that church staff should be
																	aware of?
																</FormLabel>
																<FormControl>
																	<RadioGroup
																		onValueChange={(value) =>
																			field.onChange(value === 'true')
																		}
																		value={String(field.value)}
																		className="flex flex-col space-y-1">
																		<FormItem className="flex items-center space-x-3 space-y-0">
																			<FormControl>
																				<RadioGroupItem value="true" />
																			</FormControl>
																			<FormLabel className="font-normal">
																				Yes
																			</FormLabel>
																		</FormItem>
																		<FormItem className="flex items-center space-x-3 space-y-0">
																			<FormControl>
																				<RadioGroupItem value="false" />
																			</FormControl>
																			<FormLabel className="font-normal">
																				No
																			</FormLabel>
																		</FormItem>
																	</RadioGroup>
																</FormControl>
																<FormMessage />
															</FormItem>
														)}
													/>

													{hasSpecialNeeds && (
														<FormField
															control={form.control}
															name={`children.${index}.special_needs_notes`}
															render={({ field }) => (
																<FormItem>
																	<FormLabel>
																		What special needs does{' '}
																		{childFirstName || 'this child'} have?
																	</FormLabel>
																	<FormControl>
																		<Textarea
																			placeholder="Please describe any physical, behavioral, or emotional needs."
																			{...field}
																		/>
																	</FormControl>
																	<FormMessage />
																</FormItem>
															)}
														/>
													)}

													<div className="flex items-center gap-4">
														{isExistingChild ? (
															<AlertDialog>
																<AlertDialogTrigger asChild>
																	{removeButton}
																</AlertDialogTrigger>
																<AlertDialogContent>
																	<AlertDialogHeader>
																		<AlertDialogTitle>
																			Are you sure you want to remove{' '}
																			{childFirstName || 'this child'}?
																		</AlertDialogTitle>
																		<AlertDialogDescription>
																			This will mark{' '}
																			{childFirstName || 'this child'} as
																			inactive for this year&apos;s registration
																			and remove them from this form. Their
																			historical data from previous years will
																			be retained.
																			<br />
																			<br />
																			Are you sure you want to proceed?
																		</AlertDialogDescription>
																	</AlertDialogHeader>
																	<AlertDialogFooter>
																		<AlertDialogCancel>
																			Cancel
																		</AlertDialogCancel>
																		<AlertDialogAction
																			onClick={() => removeChild(index)}
																			className="bg-destructive hover:bg-destructive/90">
																			Yes, Remove Child
																		</AlertDialogAction>
																	</AlertDialogFooter>
																</AlertDialogContent>
															</AlertDialog>
														) : (
															<Button
																type="button"
																variant="destructive"
																size="sm"
																onClick={() => removeChild(index)}>
																<Trash2 className="mr-2 h-4 w-4" /> Remove Child
															</Button>
														)}
													</div>
												</AccordionContent>
											</AccordionItem>
										);
									})}
								</Accordion>
								<Button
									type="button"
									variant="outline"
									size="sm"
									className="mt-4"
									onClick={() => {
										appendChild({
											...defaultChildValues,
											child_id: crypto.randomUUID(), // Generate fresh ID for each child
										});
										setOpenAccordionItems((prev) => [
											...prev,
											`item-${childFields.length}`,
										]);
									}}>
									<PlusCircle className="mr-2 h-4 w-4" /> Add Child
								</Button>
							</CardContent>
						</Card>

						{childFields.length > 0 && (
							<>
								<Card>
									<CardHeader>
										<CardTitle className="font-headline">
											Ministry Programs
										</CardTitle>
										<CardDescription>
											Select the programs each child wishes to enroll in.
										</CardDescription>
									</CardHeader>
									<CardContent className="space-y-6">
										<div className="p-4 border rounded-md bg-muted/50">
											<h4 className="font-semibold">
												Sunday School / Children&apos;s Church
											</h4>
											<div className="text-sm text-muted-foreground mb-2 space-y-2 whitespace-pre-wrap">
												<p>
													Sunday School takes place in the Family Life
													Enrichment Center on 1st, 4th, and 5th Sundays during
													the 9:30 AM Service. Sunday School serves ages 4-18.
												</p>
												<p>
													Children&apos;s Church, for ages 4-12, will take place
													on 3rd Sundays in the same location during the 9:30 AM
													service.
												</p>
												<p>
													Children must be signed in by an adult or high
													school-aged sibling and can be picked up by a
													parent/guardian, teenage sibling, or the adult who
													signed them in. High Schoolers may sign themselves in
													and out of Sunday School.
												</p>
												<p>
													Teens should attend Teen Church which takes place at
													the Family Life Enrichment Center on 3rd Sundays.
													Teens can sign themselved into and out of Teen Church.
												</p>
											</div>
											<div className="flex flex-col sm:flex-row sm:flex-wrap gap-x-6 gap-y-2 mt-2">
												{childFields.map((field, index) => (
													<div
														key={field.id}
														className="flex flex-row items-start space-x-3 space-y-0">
														<Checkbox checked={true} disabled={true} />
														<label className="font-normal text-sm text-muted-foreground">
															{childrenData[index]?.first_name ||
																`Child ${index + 1}`}
														</label>
													</div>
												))}
											</div>
										</div>

										{otherMinistryPrograms
											.filter((p) => p.code !== 'min_sunday_school')
											.map((program) => (
												<ProgramSection
													key={program.ministry_id}
													control={form.control}
													childrenData={childrenData}
													program={program}
													childFields={childFields}
												/>
											))}

										{choirPrograms.length > 0 && (
											<div className="p-4 border rounded-md space-y-4">
												<h3 className="text-lg font-semibold font-headline">
													Youth Choirs
												</h3>
												<FormField
													control={form.control}
													name="consents.choir_communications_consent"
													render={({ field }) => (
														<FormItem className="space-y-3 p-4 border rounded-md bg-muted/50">
															<FormLabel className="font-normal leading-relaxed">
																Cathedral International youth choirs communicate
																using the Planning Center app. By clicking yes,
																you agree to be added into the app, which will
																enable you to download the app, receive emails
																and push communications.
															</FormLabel>
															<FormControl>
																<RadioGroup
																	onValueChange={field.onChange}
																	defaultValue={field.value}
																	className="flex flex-col space-y-1">
																	<FormItem className="flex items-center space-x-3 space-y-0">
																		<FormControl>
																			<RadioGroupItem value="yes" />
																		</FormControl>
																		<FormLabel className="font-normal">
																			Yes
																		</FormLabel>
																	</FormItem>
																	<FormItem className="flex items-center space-x-3 space-y-0">
																		<FormControl>
																			<RadioGroupItem value="no" />
																		</FormControl>
																		<FormLabel className="font-normal">
																			No
																		</FormLabel>
																	</FormItem>
																</RadioGroup>
															</FormControl>
															<FormMessage />
														</FormItem>
													)}
												/>
												<div className="space-y-6">
													{choirPrograms.map((program) => (
														<ProgramSection
															key={program.ministry_id}
															control={form.control}
															childrenData={childrenData}
															program={program}
															childFields={childFields}
														/>
													))}
												</div>
											</div>
										)}
									</CardContent>
								</Card>

								<Card>
									<CardHeader>
										<CardTitle className="font-headline">
											Expressed Interest Activities
										</CardTitle>
										<CardDescription>
											Let us know if you&apos;re interested. This does not
											register you for these activities but helps us gauge
											interest for future planning.
										</CardDescription>
									</CardHeader>
									<CardContent className="space-y-6">
										{interestPrograms.map((program) => {
											const isAnyChildInterested = watchedChildren.some(
												(child) => child.interestSelections?.[program.code]
											);

											return (
												<div
													key={program.ministry_id}
													className="p-4 border rounded-md">
													<h4 className="font-semibold">{program.name}</h4>
													<div className="flex flex-col sm:flex-row sm:flex-wrap gap-x-6 gap-y-2 mt-2">
														{childFields.map((field, index) => (
															<FormField
																key={`${program.code}-${field.id}`}
																control={form.control}
																name={`children.${index}.interestSelections.${program.code}`}
																render={({ field }) => (
																	<FormItem className="flex flex-row items-start space-x-3 space-y-0">
																		<FormControl>
																			<Checkbox
																				checked={field.value}
																				onCheckedChange={field.onChange}
																			/>
																		</FormControl>
																		<FormLabel className="font-normal">
																			{childrenData[index]?.first_name ||
																				`Child ${index + 1}`}
																		</FormLabel>
																	</FormItem>
																)}
															/>
														))}
													</div>
													{isAnyChildInterested &&
														program.communicate_later && (
															<Alert className="mt-4">
																<Info className="h-4 w-4" />
																<AlertDescription>
																	You will receive information about{' '}
																	{program.name} when it is available.
																</AlertDescription>
															</Alert>
														)}
												</div>
											);
										})}
									</CardContent>
								</Card>
							</>
						)}

						<Card>
							<CardHeader>
								<CardTitle className="font-headline">Consents</CardTitle>
								<CardDescription>
									Please review and accept the following terms to complete your
									registration.
								</CardDescription>
							</CardHeader>
							<CardContent className="space-y-4">
								<FormField
									control={form.control}
									name="consents.liability"
									render={({ field }) => (
										<FormItem className="flex flex-row items-start space-x-3 space-y-0">
											<FormControl>
												<Checkbox
													checked={field.value}
													onCheckedChange={field.onChange}
												/>
											</FormControl>
											<div className="space-y-1 leading-none">
												<FormLabel>Liability Release</FormLabel>
												<FormDescription className="whitespace-pre-wrap leading-relaxed">
													In consideration of my child’s participation in the
													Youth Ministry, I hereby release, waive, relinquish
													and forever discharge any and all liability or claims
													I may have or which may arise from my child’s
													participation in the above described event, and agree
													to defend, indemnify and hold harmless Cathedral
													International, Cathedral International Youth Ministry,
													their affiliates, related entities, employees,
													trustees, directors, respective staff, leaders and
													volunteers from any and all liability, claims,
													lawsuits, demands, judgments or damages for personal
													injury as well as property damage and any expenses,
													costs and fees of any type, kind or nature which may
													arise from my child’s participation in the above
													described event. I hereby agree to assume sole
													responsibility for any damages incurred as a result of
													the negligent, willful or intentional act of my child
													and to reimburse Cathedral International for the cost
													of same, including but not to any costs to defend any
													and all liability, claims, lawsuits, demands,
													judgments or damages for personal injury as well as
													property damage. Parents, please note that once
													children are dismissed from ministry activities and
													returned into your supervision, they are no longer
													under the care and supervision of Cathedral
													International staff or volunteers.
												</FormDescription>
												<FormMessage />
											</div>
										</FormItem>
									)}
								/>
								<FormField
									control={form.control}
									name="consents.photoRelease"
									render={({ field }) => (
										<FormItem className="flex flex-row items-start space-x-3 space-y-0">
											<FormControl>
												<Checkbox
													checked={field.value}
													onCheckedChange={field.onChange}
												/>
											</FormControl>
											<div className="space-y-1 leading-none">
												<FormLabel>Photo Release</FormLabel>
												<FormDescription className="whitespace-pre-wrap leading-relaxed">
													I freely sign this Agreement and Release of Liability
													Form. Photo/Video Release and I hereby grant Cathedral
													International permission to use my photograph/video
													image in any and all publications for Cathedral
													International including website and social media
													entries, without payment or any other consideration in
													perpetuity. I hereby authorize Cathedral International
													to edit, alter, copy, exhibit, publish, or distribute
													all photos and images. I waive the right to inspect or
													approve the finished product, including a written or
													electronic copy, wherein my photo appears.
													Additionally, I waive any right to royalties or other
													compensation arising or related to the use of the
													photograph or video images. I hereby hold harmless and
													release and forever discharge Cathedral International
													from all claims, demands, and causes of action which
													I, my heirs, representatives, executors,
													administrators, or any other persons acting on my
													behalf or on behalf of my estate may have. I have read
													the above photo/video release and fully understand its
													contents. I voluntarily agree to the terms and
													conditions stated above.
												</FormDescription>
												<FormMessage />
											</div>
										</FormItem>
									)}
								/>

								{ministriesWithOptionalConsent.map((ministry) => (
									<FormField
										key={ministry.code}
										control={form.control}
										name={`consents.custom_consents.${ministry.code}`}
										render={({ field }) => (
											<FormItem className="flex flex-row items-start space-x-3 space-y-0 p-4 border rounded-md">
												<FormControl>
													<Checkbox
														checked={field.value}
														onCheckedChange={field.onChange}
													/>
												</FormControl>
												<div className="space-y-1 leading-none">
													<FormLabel>{ministry.name} Consent</FormLabel>
													<FormDescription className="whitespace-pre-wrap leading-relaxed">
														{ministry.optional_consent_text}
													</FormDescription>
													<FormMessage />
												</div>
											</FormItem>
										)}
									/>
								))}
							</CardContent>
						</Card>

						<div className="flex flex-col gap-2">
							<Button
								type="submit"
								size="lg"
								className="w-full md:w-auto"
								disabled={isSubmitting}>
								{isSubmitting ? (
									<div className="flex items-center gap-2">
										<div className="h-4 w-4 animate-spin rounded-full border-2 border-current border-t-transparent" />
										{submissionStatus || 'Processing...'}
									</div>
								) : (
									'Submit Registration'
								)}
							</Button>
							<p className="text-xs text-muted-foreground text-center">
								Your form data is automatically saved as you type
							</p>
						</div>
					</form>
				</Form>
			)}
		</div>
	);
}

export default function RegisterPage() {
	return (
		<Suspense fallback={<div>Loading...</div>}>
			<RegisterPageContent />
		</Suspense>
	);
}<|MERGE_RESOLUTION|>--- conflicted
+++ resolved
@@ -683,20 +683,7 @@
 
 	const childrenData = useWatch({ control: form.control, name: 'children' });
 
-<<<<<<< HEAD
 	// Watch form changes and save drafts
-=======
-	// Load saved form data only once when component mounts
-	useEffect(() => {
-		const savedData = loadSavedFormData();
-		if (Object.keys(savedData).length > 0) {
-			console.log('DEBUG: Loading saved form data:', savedData);
-			form.reset(savedData);
-		}
-	}, []); // Only run once on mount
-
-	// Watch form changes and save to localStorage
->>>>>>> 45c04fda
 	useEffect(() => {
 		const subscription = form.watch((data) => {
 			// Only save if we've loaded the draft and there's actual data
