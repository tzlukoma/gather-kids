'use client';

import { useForm, useFieldArray, useWatch } from 'react-hook-form';
import { useRouter, useSearchParams } from 'next/navigation';
import { zodResolver } from '@hookform/resolvers/zod';
import { z } from 'zod';
import { Button } from '@/components/ui/button';
import {
	Form,
	FormControl,
	FormDescription,
	FormField,
	FormItem,
	FormLabel,
	FormMessage,
} from '@/components/ui/form';
import { Input } from '@/components/ui/input';
import { Checkbox } from '@/components/ui/checkbox';
import {
	Card,
	CardContent,
	CardDescription,
	CardHeader,
	CardTitle,
} from '@/components/ui/card';
import { Separator } from '@/components/ui/separator';
import {
	Accordion,
	AccordionContent,
	AccordionItem,
	AccordionTrigger,
} from '@/components/ui/accordion';
import { useToast } from '@/hooks/use-toast';
import { PlusCircle, Trash2, AlertTriangle, Info } from 'lucide-react';
<<<<<<< HEAD
import { useState, useMemo, useEffect, useCallback } from 'react';
=======
import { useState, useMemo, useEffect, useCallback, Suspense } from 'react';
>>>>>>> e5bb9c20
import { Textarea } from '@/components/ui/textarea';
import { findHouseholdByEmail, registerHousehold, getMinistries, getRegistrationCycles } from '@/lib/dal';
import { Alert, AlertDescription, AlertTitle } from '@/components/ui/alert';
import {
	AlertDialog,
	AlertDialogAction,
	AlertDialogCancel,
	AlertDialogContent,
	AlertDialogDescription,
	AlertDialogFooter,
	AlertDialogHeader,
	AlertDialogTitle,
	AlertDialogTrigger,
} from '@/components/ui/alert-dialog';
import {
	differenceInYears,
	isWithinInterval,
	parseISO,
	isValid,
} from 'date-fns';
import { DanceMinistryForm } from '@/components/gatherKids/dance-ministry-form';
import { TeenFellowshipForm } from '@/components/gatherKids/teen-fellowship-form';
import { RadioGroup, RadioGroupItem } from '@/components/ui/radio-group';
import {
	Select,
	SelectContent,
	SelectItem,
	SelectTrigger,
	SelectValue,
} from '@/components/ui/select';
import type {
	Ministry,
	Household,
	CustomQuestion,
	RegistrationCycle,
} from '@/lib/types';
import { useFeatureFlags } from '@/contexts/feature-flag-context';
import { useAuth } from '@/contexts/auth-context';

const MOCK_EMAILS = {
	PREFILL_OVERWRITE: 'reg.overwrite@example.com',
	PREFILL_NO_OVERWRITE: 'reg.prefill@example.com',
	VERIFY: 'reg.verify@example.com',
	NEW: 'new@example.com',
};

const GENERIC_VERIFICATION_ERROR =
	'At least one of your answers does not match our records.';

const verificationSchema = z.object({
	childDob: z
		.string()
		.refine((val) => val === '2020-05-10', GENERIC_VERIFICATION_ERROR),
	streetNumber: z
		.string()
		.refine((val) => val === '456', GENERIC_VERIFICATION_ERROR),
	emergencyContactFirstName: z
		.string()
		.refine((val) => val.toLowerCase() === 'susan', GENERIC_VERIFICATION_ERROR),
});

const ministrySelectionSchema = z.record(z.boolean().optional()).optional();
const interestSelectionSchema = z.record(z.boolean().optional()).optional();
const customDataSchema = z.record(z.any()).optional();

const guardianSchema = z.object({
	first_name: z.string().min(1, 'First name is required.'),
	last_name: z.string().min(1, 'Last name is required.'),
	mobile_phone: z.string().min(10, 'A valid phone number is required.'),
	email: z.string().email('A valid email is required.').optional(),
	relationship: z.string().min(1, 'Relationship is required.'),
	is_primary: z.boolean().default(false),
});

const childSchema = z.object({
	child_id: z.string().optional(),
	first_name: z.string().min(1, 'First name is required.'),
	last_name: z.string().min(1, 'Last name is required.'),
	dob: z.string().refine((val) => val && !isNaN(Date.parse(val)), {
		message: 'Valid date of birth is required.',
	}),
	grade: z.string().min(1, 'Grade is required.'),
	child_mobile: z.string().optional(),
	allergies: z.string().optional(),
	medical_notes: z.string().optional(),
	special_needs: z.boolean().optional(),
	special_needs_notes: z.string().optional(),
	ministrySelections: ministrySelectionSchema,
	interestSelections: interestSelectionSchema,
	customData: customDataSchema,
});

const registrationSchema = z
	.object({
		household: z.object({
			name: z.string().optional(),
			address_line1: z.string().min(1, 'Address is required.'),
			household_id: z.string().optional(), // To track for overwrites
			preferredScriptureTranslation: z.string().optional(),
		}),
		guardians: z
			.array(guardianSchema)
			.min(1, 'At least one guardian / authorized person is required.'),
		emergencyContact: z.object({
			first_name: z.string().min(1, 'First name is required.'),
			last_name: z.string().min(1, 'Last name is required.'),
			mobile_phone: z.string().min(10, 'A valid phone number is required.'),
			relationship: z.string().min(1, 'Relationship is required.'),
		}),
		children: z.array(childSchema).min(1, 'At least one child is required.'),
		consents: z.object({
			liability: z.boolean().refine((val) => val === true, {
				message: 'Liability consent is required.',
			}),
			photoRelease: z.boolean().refine((val) => val === true, {
				message: 'Photo release consent is required.',
			}),
			choir_communications_consent: z.enum(['yes', 'no']).optional(),
			custom_consents: z.record(z.boolean().optional()).optional(),
		}),
	})
	.superRefine((data, ctx) => {
		// Dynamically check custom consents
		// This is complex because we need the list of ministries to know which consents to check for.
		// In a real app, you might pass the list of ministries to the validation context.
		// For this prototype, we'll assume a hardcoded list of codes that require consent.
		const ministriesRequiringConsent = ['orators']; // Example code

		ministriesRequiringConsent.forEach((code) => {
			const isMinistrySelected = data.children.some(
				(child) => child.interestSelections?.[code]
			);
			if (isMinistrySelected) {
				if (!data.consents.custom_consents?.[code]) {
					ctx.addIssue({
						code: z.ZodIssueCode.custom,
						path: [`consents.custom_consents.${code}`],
						message: `Consent for this ministry is required.`,
					});
				}
			}
		});
	});

type RegistrationFormValues = z.infer<typeof registrationSchema>;
type VerificationFormValues = z.infer<typeof verificationSchema>;

type VerificationStep = 'enter_email' | 'verify_identity' | 'email_verification_sent' | 'form_visible';

function VerificationStepTwoForm({
	onVerifySuccess,
	onGoBack,
}: {
	onVerifySuccess: () => void;
	onGoBack: () => void;
}) {
	const { toast } = useToast();
	const form = useForm<VerificationFormValues>({
		resolver: zodResolver(verificationSchema),
		defaultValues: {
			childDob: undefined,
			streetNumber: undefined,
			emergencyContactFirstName: '',
		},
	});

	async function onSubmit() {
		// This is a mock verification. In a real app this would hit a server.
		const householdData = await findHouseholdByEmail(
			MOCK_EMAILS.PREFILL_OVERWRITE,
			'2025'
		);
		if (householdData) {
			onVerifySuccess();
			toast({
				title: 'Verification Successful!',
				description: 'Your household information has been pre-filled.',
			});
		}
	}

	return (
		<Card>
			<CardHeader>
				<CardTitle className="font-headline">Verify Your Identity</CardTitle>
				<CardDescription>
					To protect your information, please answer a few questions to
					continue.
				</CardDescription>
			</CardHeader>
			<CardContent>
				<Form {...form}>
					<form onSubmit={form.handleSubmit(onSubmit)} className="space-y-4">
						<Alert>
							<Info className="h-4 w-4" />
							<AlertTitle>For Prototype Demo</AlertTitle>
							<AlertDescription>
								<p>
									To pass this step, you would need to implement a real
									verification flow. For now, this is just a placeholder.
								</p>
								<p>
									You can go back and use the `{MOCK_EMAILS.PREFILL_OVERWRITE}`
									email to see the pre-fill flow.
								</p>
							</AlertDescription>
						</Alert>
						<FormField
							control={form.control}
							name="childDob"
							render={({ field }) => (
								<FormItem>
									<FormLabel>Oldest Child's Date of Birth</FormLabel>
									<FormControl>
										<Input type="date" {...field} />
									</FormControl>
									<FormMessage />
								</FormItem>
							)}
						/>
						<FormField
							control={form.control}
							name="streetNumber"
							render={({ field }) => (
								<FormItem>
									<FormLabel>Street Address Number</FormLabel>
									<FormControl>
										<Input placeholder="e.g., 123" {...field} />
									</FormControl>
									<FormMessage />
								</FormItem>
							)}
						/>
						<FormField
							control={form.control}
							name="emergencyContactFirstName"
							render={({ field }) => (
								<FormItem>
									<FormLabel>Emergency Contact's First Name</FormLabel>
									<FormControl>
										<Input placeholder="e.g., Jane" {...field} />
									</FormControl>
									<FormMessage />
								</FormItem>
							)}
						/>
						<div className="flex gap-2 pt-4">
							<Button type="button" variant="outline" onClick={onGoBack}>
								Back
							</Button>
							<Button type="submit">Verify & Continue</Button>
						</div>
					</form>
				</Form>
			</CardContent>
		</Card>
	);
}

const defaultChildValues = {
	first_name: '',
	last_name: '',
	dob: '',
	grade: '',
	child_mobile: '',
	allergies: '',
	medical_notes: '',
	special_needs: false,
	special_needs_notes: '',
	ministrySelections: {},
	interestSelections: {},
	customData: {},
};

const getAgeFromDob = (dobString: string): number | null => {
	if (dobString && isValid(parseISO(dobString))) {
		return differenceInYears(new Date(), parseISO(dobString));
	}
	return null;
};

const checkEligibility = (program: Ministry, age: number | null): boolean => {
	if (program.min_age && age !== null && age < program.min_age) return false;
	if (program.max_age && age !== null && age > program.max_age) return false;

	if (program.code === 'bible-bee') {
		const today = new Date();
		const bibleBeeStart = program.open_at
			? parseISO(program.open_at)
			: new Date(today.getFullYear(), 0, 1);
		const bibleBeeEnd = program.close_at
			? parseISO(program.close_at)
			: new Date(today.getFullYear(), 9, 8);
		return isWithinInterval(today, { start: bibleBeeStart, end: bibleBeeEnd });
	}

	return true;
};

const ProgramSection = ({
	control,
	childrenData,
	program,
	childFields,
}: {
	control: any;
	childrenData: any[];
	program: Ministry;
	childFields: any[];
}) => {
	const ministrySelections = useWatch({
		control,
		name: 'children',
	});

	const isAnyChildSelected = childrenData.some(
		(_, index) => ministrySelections[index]?.ministrySelections?.[program.code]
	);

	const anyChildEligible = childrenData.some((child) => {
		const age = getAgeFromDob(child.dob);
		return checkEligibility(program, age);
	});

	if (!anyChildEligible) return null;

	return (
		<div className="p-4 border rounded-md">
			<h4 className="font-semibold">{program.name}</h4>
			{program.description && (
				<p className="text-sm text-muted-foreground mb-2">
					{program.description}
				</p>
			)}
			<div className="flex flex-col sm:flex-row sm:flex-wrap gap-x-6 gap-y-2 mt-2">
				{childFields.map((field, index) => {
					const child = childrenData[index];
					if (!child) return null; // Should not happen if arrays are synced

					const age = getAgeFromDob(child.dob);
					if (!checkEligibility(program, age)) return null;

					return (
						<FormField
							key={`${program.code}-${field.id}`}
							control={control}
							name={`children.${index}.ministrySelections.${program.code}`}
							render={({ field }) => (
								<FormItem className="flex flex-row items-start space-x-3 space-y-0">
									<FormControl>
										<Checkbox
											checked={field.value}
											onCheckedChange={field.onChange}
										/>
									</FormControl>
									<FormLabel className="font-normal">
										{child.first_name || `Child ${index + 1}`}
									</FormLabel>
								</FormItem>
							)}
						/>
					);
				})}
			</div>
			{isAnyChildSelected && program.code === 'dance' && (
				<DanceMinistryForm control={control} />
			)}
			{childFields.map((field, index) => {
				const child = childrenData[index];
				if (!child) return null;

				const isSelected =
					ministrySelections[index]?.ministrySelections?.[program.code];
				if (
					!isSelected ||
					!program.custom_questions ||
					program.custom_questions.length === 0
				)
					return null;

				return (
					<div key={`custom-form-${field.id}`}>
						<p className="font-medium mt-4 mb-2 text-sm">
							Questions for {child.first_name}:
						</p>
						{program.code === 'teen-fellowship' ? (
							<TeenFellowshipForm
								control={control}
								childIndex={index}
								customQuestions={program.custom_questions || []}
							/>
						) : // Generic Custom Form renderer could go here if needed
						null}
					</div>
				);
			})}
			{isAnyChildSelected && program.details && (
				<Alert className="mt-4">
					<Info className="h-4 w-4" />
					<AlertDescription className="whitespace-pre-wrap">
						{program.details}
					</AlertDescription>
				</Alert>
			)}
		</div>
	);
};

function RegisterPageContent() {
	const { toast } = useToast();
	const { flags } = useFeatureFlags();
	const { user } = useAuth();
	const router = useRouter();
	const searchParams = useSearchParams();
	const [verificationStep, setVerificationStep] =
		useState<VerificationStep>('enter_email');
	const [verificationEmail, setVerificationEmail] = useState('');
	const [openAccordionItems, setOpenAccordionItems] = useState<string[]>([]);
	const [isCurrentYearOverwrite, setIsCurrentYearOverwrite] = useState(false);
	const [isPrefill, setIsPrefill] = useState(false);
	const [isAuthenticatedUser, setIsAuthenticatedUser] = useState(false);

	const [allMinistries, setAllMinistries] = useState<Ministry[]>([]);
	const [activeRegistrationCycle, setActiveRegistrationCycle] = useState<RegistrationCycle | undefined>();
	
	// Load ministries and registration cycles using adapter pattern
	useEffect(() => {
		const loadData = async () => {
			try {
				console.log('DEBUG: Loading ministries and registration cycles for registration form');
				const [ministries, cycles] = await Promise.all([
					getMinistries(),
					getRegistrationCycles()
				]);
				console.log('DEBUG: Loaded', ministries.length, 'ministries and', cycles.length, 'registration cycles');
				
				setAllMinistries(ministries);
				
				// Find active cycle
				const activeCycle = cycles.find((c) => {
					const val: any = (c as any)?.is_active;
					return val === true || val === 1 || String(val) === '1';
				});
				console.log('DEBUG: Active registration cycle:', activeCycle?.cycle_id || 'none found');
				setActiveRegistrationCycle(activeCycle);
			} catch (error) {
				console.error('Error loading data for registration form:', error);
				setAllMinistries([]);
				setActiveRegistrationCycle(undefined);
			}
		};
		
		loadData();
	}, []);

	// Get the active registration cycle to use for enrollments

	const form = useForm<RegistrationFormValues>({
		resolver: zodResolver(registrationSchema),
		defaultValues: {
			household: { name: '', address_line1: '', preferredScriptureTranslation: 'NIV' },
			guardians: [
				{
					first_name: '',
					last_name: '',
					mobile_phone: '',
					email: '',
					relationship: 'Mother',
					is_primary: true,
				},
			],
			emergencyContact: {
				first_name: '',
				last_name: '',
				mobile_phone: '',
				relationship: '',
			},
			children: [],
			consents: {
				liability: false,
				photoRelease: false,
				choir_communications_consent: undefined,
				custom_consents: {},
			},
		},
	});

	const {
		fields: guardianFields,
		append: appendGuardian,
		remove: removeGuardian,
	} = useFieldArray({
		control: form.control,
		name: 'guardians',
	});

	const {
		fields: childFields,
		append: appendChild,
		remove: removeChild,
	} = useFieldArray({
		control: form.control,
		name: 'children',
	});

	const childrenData = useWatch({ control: form.control, name: 'children' });

	const { enrolledPrograms, interestPrograms } = useMemo(() => {
		if (!allMinistries) return { enrolledPrograms: [], interestPrograms: [] };
		const activeMinistries = allMinistries.filter((m) => m.is_active);
		const enrolled = activeMinistries
			.filter(
				(m) =>
					m.enrollment_type === 'enrolled' && m.code !== 'min_sunday_school'
			)
			.sort((a, b) => a.name.localeCompare(b.name));
		const interest = activeMinistries
			.filter((m) => m.enrollment_type === 'expressed_interest')
			.sort((a, b) => a.name.localeCompare(b.name));
		return { enrolledPrograms: enrolled, interestPrograms: interest };
	}, [allMinistries]);

	const { otherMinistryPrograms, choirPrograms } = useMemo(() => {
		if (!enrolledPrograms)
			return { otherMinistryPrograms: [], choirPrograms: [] };

		const choir = enrolledPrograms.filter((program) =>
			program.code.startsWith('choir-')
		);

		const otherMinistries = enrolledPrograms.filter(
			(program) => !program.code.startsWith('choir-')
		);

		return { otherMinistryPrograms: otherMinistries, choirPrograms: choir };
	}, [enrolledPrograms]);

	const prefillForm = useCallback((data: any) => {
		console.log('DEBUG: prefillForm called with data:', { hasChildren: !!data.children, childrenLength: data.children?.length });
		try {
			const householdData = data.household;
			const registrationData: Partial<RegistrationFormValues> = {
				household: {
					household_id: householdData?.household_id,
					name: householdData?.name,
					address_line1: householdData?.address_line1,
				},
				guardians: data.guardians,
				emergencyContact: data.emergencyContact,
				children: data.children,
				consents: data.consents,
			};
			console.log('DEBUG: About to call form.reset');
			form.reset(registrationData);
			console.log('DEBUG: Form reset completed');
			if (data.children && data.children.length > 0) {
				console.log('DEBUG: Setting accordion items for children');
				setOpenAccordionItems(
					data.children.map((_: any, index: number) => `item-${index}`)
				);
			}
			console.log('DEBUG: prefillForm completed successfully');
		} catch (error) {
			console.error('DEBUG: Error in prefillForm:', error);
		}
	}, [form]);

	const proceedToRegistrationForm = useCallback(() => {
		console.log('DEBUG: proceedToRegistrationForm called');
		try {
			toast({
				title: 'New Registration',
				description: 'Please complete the form below to register your family.',
			});
			console.log('DEBUG: Toast shown');
			setIsCurrentYearOverwrite(false);
			setIsPrefill(false);
			console.log('DEBUG: State flags set');
			form.reset({
				household: { name: '', address_line1: '' },
				guardians: [
					{
						first_name: '',
						last_name: '',
						mobile_phone: '',
						email: verificationEmail,
						relationship: 'Mother',
						is_primary: true,
					},
				],
				emergencyContact: {
					first_name: '',
					last_name: '',
					mobile_phone: '',
					relationship: '',
				},
				children: [defaultChildValues],
				consents: {
					liability: false,
					photoRelease: false,
					custom_consents: {},
				},
			});
			console.log('DEBUG: Form reset completed');
			setOpenAccordionItems(['item-0']);
			console.log('DEBUG: Accordion items set');
			setVerificationStep('form_visible');
			console.log('DEBUG: Verification step set to form_visible');
			console.log('DEBUG: proceedToRegistrationForm completed successfully');
		} catch (error) {
			console.error('DEBUG: Error in proceedToRegistrationForm:', error);
		}
	}, [toast, form, verificationEmail]);

	const handleEmailLookup = useCallback(async () => {
		console.log('DEBUG: handleEmailLookup called with email:', verificationEmail);
		if (!verificationEmail) {
			console.log('DEBUG: No verification email provided');
			return;
		}

		try {
			console.log('DEBUG: About to find household by email');
			// Use current year for lookup
			const result = await findHouseholdByEmail(verificationEmail, '2025');
			console.log('DEBUG: findHouseholdByEmail result:', { found: !!result, isCurrentYear: result?.isCurrentYear });

			if (result) {
				console.log('DEBUG: Household found, calling prefillForm');
				toast({
					title: 'Household Found!',
					description: 'Your information has been pre-filled for you to review.',
				});
				prefillForm(result.data);
				setIsCurrentYearOverwrite(result.isCurrentYear);
				setIsPrefill(result.isPrefill || false);
				setVerificationStep('form_visible');
				console.log('DEBUG: Household prefill completed');
			} else if (verificationEmail === MOCK_EMAILS.VERIFY) {
				console.log('DEBUG: Setting verification step to verify_identity');
				setVerificationStep('verify_identity');
			} else {
				console.log('DEBUG: New registration - checking magic link flags');
				// New registration - check if magic link verification is enabled
				const isMagicEnabled = flags.loginMagicEnabled && !flags.isDemoMode;
				
				if (isMagicEnabled) {
					console.log('DEBUG: Magic link enabled, sending verification email');
					// Send magic link for email verification
					try {
						const response = await fetch('/api/auth/magic-link', {
							method: 'POST',
							headers: {
								'Content-Type': 'application/json',
							},
							body: JSON.stringify({ email: verificationEmail }),
						});

						if (response.ok) {
							toast({
								title: 'Verification Email Sent',
								description: 'Please check your email and click the verification link to continue with your registration.',
							});
							setVerificationStep('email_verification_sent');
							console.log('DEBUG: Magic link email sent successfully');
						} else {
							// Fall back to direct registration if email fails
							console.warn('Magic link sending failed, proceeding with direct registration');
							proceedToRegistrationForm();
						}
					} catch (error) {
						console.error('Error sending magic link:', error);
						// Fall back to direct registration if email fails
						proceedToRegistrationForm();
					}
				} else {
					console.log('DEBUG: Magic link disabled, proceeding to registration form');
					// Proceed directly to registration form
					proceedToRegistrationForm();
				}
			}
		} catch (error) {
			console.error('DEBUG: Error in handleEmailLookup:', error);
		}
<<<<<<< HEAD
	}, [verificationEmail, toast, prefillForm, flags.loginMagicEnabled, flags.isDemoMode, proceedToRegistrationForm]);

	useEffect(() => {
		console.log('DEBUG: Main useEffect triggered with user:', user?.email, 'isDemoMode:', flags.isDemoMode);
=======
	};

	const proceedToRegistrationForm = useCallback(() => {
		toast({
			title: 'New Registration',
			description: 'Please complete the form below to register your family.',
		});
		setIsCurrentYearOverwrite(false);
		setIsPrefill(false);
		form.reset({
			household: { name: '', address_line1: '' },
			guardians: [
				{
					first_name: '',
					last_name: '',
					mobile_phone: '',
					email: verificationEmail,
					relationship: 'Mother',
					is_primary: true,
				},
			],
			emergencyContact: {
				first_name: '',
				last_name: '',
				mobile_phone: '',
				relationship: '',
			},
			children: [defaultChildValues],
			consents: {
				liability: false,
				photoRelease: false,
				custom_consents: {},
			},
		});
		setOpenAccordionItems(['item-0']);
		setVerificationStep('form_visible');
	}, [toast, form, verificationEmail]);

	useEffect(() => {
		// Check for verified email from email verification link
		const verifiedEmail = searchParams?.get('verified_email');
		if (verifiedEmail) {
			setVerificationEmail(verifiedEmail);
			toast({
				title: 'Email Verified!',
				description: 'Your email has been verified. Please complete your registration below.',
			});
			
			// Proceed directly to registration form with verified email
			proceedToRegistrationForm();
			return;
		}
		
>>>>>>> e5bb9c20
		// Check if user is authenticated and skip email lookup if so
		// For live mode: check for authenticated users with email
		// For demo mode: check for authenticated users with GUARDIAN role (parents) or null role (new users needing registration)
		const shouldSkipEmailLookup = 
			(!flags.isDemoMode && user?.email) || 
			(flags.isDemoMode && user?.email && (user?.metadata?.role === 'GUARDIAN' || user?.metadata?.role === null));
			
		console.log('DEBUG: shouldSkipEmailLookup:', shouldSkipEmailLookup);
		if (shouldSkipEmailLookup) {
			console.log('DEBUG: Skipping email lookup for authenticated user');
			setVerificationEmail(user.email);
			setIsAuthenticatedUser(true);
			
			// Check if they have existing household data
			const checkExistingData = async () => {
				console.log('DEBUG: checkExistingData starting');
				try {
					const result = await findHouseholdByEmail(user.email, '2025');
					console.log('DEBUG: checkExistingData result:', { found: !!result, isCurrentYear: result?.isCurrentYear });
					
					if (result) {
						toast({
							title: 'Household Found!',
							description: 'Your information has been pre-filled for you to review.',
						});
						console.log('DEBUG: About to call prefillForm from checkExistingData');
						prefillForm(result.data);
						setIsCurrentYearOverwrite(result.isCurrentYear);
						setIsPrefill(result.isPrefill || false);
					} else {
						console.log('DEBUG: No existing data found, setting up new registration');
						// New registration with authenticated email
						toast({
							title: 'Complete Your Registration',
							description: 'Please complete the form below to register your family.',
						});
						setIsCurrentYearOverwrite(false);
						setIsPrefill(false);
						console.log('DEBUG: About to reset form from checkExistingData');
						form.reset({
							household: { name: '', address_line1: '', preferredScriptureTranslation: 'NIV' },
							guardians: [
								{
									first_name: '',
									last_name: '',
									mobile_phone: '',
									email: user.email, // Pre-fill with authenticated user's email
									relationship: 'Mother',
									is_primary: true,
								},
							],
							emergencyContact: {
								first_name: '',
								last_name: '',
								mobile_phone: '',
								relationship: '',
							},
							children: [defaultChildValues],
							consents: {
								liability: false,
								photoRelease: false,
								custom_consents: {},
							},
						});
						console.log('DEBUG: Form reset completed from checkExistingData');
						setOpenAccordionItems(['item-0']);
					}
					
					console.log('DEBUG: Setting verification step to form_visible');
					setVerificationStep('form_visible');
					console.log('DEBUG: checkExistingData completed successfully');
				} catch (error) {
					console.error('DEBUG: Error in checkExistingData:', error);
					// Fallback to new registration form
					toast({
						title: 'Complete Your Registration',
						description: 'Please complete the form below to register your family.',
					});
					setIsCurrentYearOverwrite(false);
					setIsPrefill(false);
					setVerificationStep('form_visible');
				}
			};
			
			checkExistingData();
		}
<<<<<<< HEAD
	}, [user, flags.isDemoMode, toast, form, prefillForm]);
=======
	}, [user, flags.isDemoMode, toast, form, searchParams, proceedToRegistrationForm]);
>>>>>>> e5bb9c20

	// Focus on the first field when the form becomes visible for authenticated users
	useEffect(() => {
		console.log('DEBUG: Focus useEffect triggered - verificationStep:', verificationStep, 'isAuthenticatedUser:', isAuthenticatedUser);
		let timer: NodeJS.Timeout | null = null;
		
		if (verificationStep === 'form_visible' && isAuthenticatedUser) {
			console.log('DEBUG: Setting focus timer');
			// Use a small delay to ensure the form has rendered
			timer = setTimeout(() => {
				console.log('DEBUG: Focus timer executing');
				const firstField = document.querySelector('input[name="household.address_line1"]') as HTMLInputElement;
				if (firstField) {
					console.log('DEBUG: Focus field found, setting focus');
					firstField.focus();
				} else {
					console.log('DEBUG: Focus field not found');
				}
			}, 100);
		}
		
		return () => {
			console.log('DEBUG: Focus useEffect cleanup');
			if (timer) {
				clearTimeout(timer);
			}
		};
	}, [verificationStep, isAuthenticatedUser]);

	useEffect(() => {
		console.log('DEBUG: Enter press useEffect triggered - verificationStep:', verificationStep);
		const handleEnterPress = (event: KeyboardEvent) => {
			console.log('DEBUG: Key pressed:', event.key);
			if (event.key === 'Enter' && verificationStep === 'enter_email') {
				console.log('DEBUG: Enter pressed, preventing default and calling handleEmailLookup');
				event.preventDefault();
				handleEmailLookup();
			}
		};
		
		if (verificationStep === 'enter_email') {
			console.log('DEBUG: Adding keydown listener');
			window.addEventListener('keydown', handleEnterPress);
		}
		
		return () => {
			console.log('DEBUG: Removing keydown listener');
			window.removeEventListener('keydown', handleEnterPress);
		};
	}, [verificationStep, handleEmailLookup]);

	async function onSubmit(data: RegistrationFormValues) {
		console.log('DEBUG: onSubmit called');
		try {
			// Use the active registration cycle instead of hardcoded '2025'
			const cycleId = activeRegistrationCycle?.cycle_id || '2025'; // fallback to '2025' if no active cycle found
			console.log('DEBUG: Registering household for cycle:', cycleId);
			const result = await registerHousehold(data, cycleId, isPrefill);
			console.log('DEBUG: Registration result:', result);
			toast({
				title: 'Registration Submitted!',
				description: "Thank you! Your family's registration has been received.",
			});
			
			// Check if user is authenticated and should be redirected to household page
			if (isAuthenticatedUser && user?.email) {
				console.log('DEBUG: Authenticated user, redirecting to household page');
				// For authenticated users, redirect to household page after successful registration
				// The registerHousehold function will have assigned the GUARDIAN role
				router.push('/household');
				return;
			}
			
			console.log('DEBUG: Non-authenticated user, resetting form');
			// For non-authenticated users (demo mode, etc.), reset form for another registration
			form.reset();
			setVerificationStep('enter_email');
			setVerificationEmail('');
			setOpenAccordionItems([]);
			setIsCurrentYearOverwrite(false);
			setIsPrefill(false);
		} catch (e) {
			console.error('DEBUG: Error in onSubmit:', e);
			toast({
				title: 'Submission Error',
				description:
					'There was an error processing your registration. Please try again.',
				variant: 'destructive',
			});
		}
	}

	const primaryGuardianLastName = form.watch('guardians.0.last_name');

	// Watch interest selections to show conditional alerts & consents
	const watchedChildren = useWatch({
		control: form.control,
		name: 'children',
	});

	const ministriesWithOptionalConsent = useMemo(() => {
		return interestPrograms
			.filter((p) => p.optional_consent_text)
			.filter((p) =>
				watchedChildren.some((child) => child.interestSelections?.[p.code])
			);
	}, [interestPrograms, watchedChildren]);

	return (
		<div className="max-w-4xl mx-auto">
			<div className="mb-8">
				<h1 className="text-3xl font-bold font-headline">
					Family Registration Form
				</h1>
				<p className="text-muted-foreground">
					Complete the form below to register your family for our children's
					ministry programs.
				</p>
			</div>

			{verificationStep === 'enter_email' && (
				<Card>
					<CardHeader>
						<CardTitle className="font-headline">Household Lookup</CardTitle>
						<CardDescription>
							Enter your primary household email address. If you've registered
							with us before, we'll pre-fill your information for you. If not,
							you can start a new registration.
						</CardDescription>
					</CardHeader>
					<CardContent className="space-y-4">
						<div className="flex gap-2">
							<Input
								type="email"
								placeholder="your.email@example.com"
								value={verificationEmail}
								onChange={(e) => setVerificationEmail(e.target.value)}
							/>
							<Button onClick={handleEmailLookup}>Continue</Button>
						</div>
						{flags.showDemoFeatures && (
							<Alert>
								<Info className="h-4 w-4" />
								<AlertTitle>For Prototype Demo</AlertTitle>
								<AlertDescription>
									<p>Click an email below or type one to begin:</p>
									<ul className="list-disc pl-5 text-sm">
										<li>
											Use{' '}
											<button
												className="text-left font-semibold underline"
												onClick={() =>
													setVerificationEmail(MOCK_EMAILS.PREFILL_OVERWRITE)
												}>
												{MOCK_EMAILS.PREFILL_OVERWRITE}
											</button>{' '}
											to pre-fill the form and see the overwrite warning.
										</li>
										<li>
											Use{' '}
											<button
												className="text-left font-semibold underline"
												onClick={() =>
													setVerificationEmail(MOCK_EMAILS.PREFILL_NO_OVERWRITE)
												}>
												{MOCK_EMAILS.PREFILL_NO_OVERWRITE}
											</button>{' '}
											to pre-fill from a prior year's registration.
										</li>
										<li>
											Use{' '}
											<button
												className="text-left font-semibold underline"
												onClick={() =>
													setVerificationEmail(MOCK_EMAILS.VERIFY)
												}>
												{MOCK_EMAILS.VERIFY}
											</button>{' '}
											to see the (mock) verification step.
										</li>
										<li>Any other email will start a new registration.</li>
									</ul>
								</AlertDescription>
							</Alert>
						)}
					</CardContent>
				</Card>
			)}

			{verificationStep === 'verify_identity' && (
				<VerificationStepTwoForm
					onVerifySuccess={async () => {
						const result = await findHouseholdByEmail(
							MOCK_EMAILS.PREFILL_OVERWRITE,
							'2025'
						);
						if (result) {
							prefillForm(result.data);
							setIsCurrentYearOverwrite(result.isCurrentYear);
							setIsPrefill(result.isPrefill);
							setVerificationStep('form_visible');
						}
					}}
					onGoBack={() => setVerificationStep('enter_email')}
				/>
			)}

			{verificationStep === 'email_verification_sent' && (
				<Card>
					<CardHeader>
						<CardTitle className="font-headline">Check Your Email</CardTitle>
						<CardDescription>
							We've sent a verification link to your email address.
						</CardDescription>
					</CardHeader>
					<CardContent className="space-y-4">
						<Alert>
							<Info className="h-4 w-4" />
							<AlertTitle>Verification Email Sent</AlertTitle>
							<AlertDescription>
								<p>We've sent a magic link to <strong>{verificationEmail}</strong></p>
								<p className="mt-2">
									Please check your email and click the verification link to continue 
									with your registration. The link will expire in 1 hour.
								</p>
							</AlertDescription>
						</Alert>
						
						<div className="flex flex-col gap-2">
							<Button
								variant="outline"
								onClick={() => setVerificationStep('enter_email')}
							>
								Use Different Email
							</Button>
							<Button
								variant="link"
								onClick={async () => {
									// Resend verification email
									try {
										const response = await fetch('/api/auth/magic-link', {
											method: 'POST',
											headers: {
												'Content-Type': 'application/json',
											},
											body: JSON.stringify({ email: verificationEmail }),
										});

										if (response.ok) {
											toast({
												title: 'Email Resent',
												description: 'We\'ve sent another verification email to your address.',
											});
										} else {
											toast({
												title: 'Resend Failed',
												description: 'Could not resend verification email. Please try again.',
												variant: 'destructive',
											});
										}
									} catch (error) {
										toast({
											title: 'Resend Failed',
											description: 'Could not resend verification email. Please try again.',
											variant: 'destructive',
										});
									}
								}}
							>
								Resend Email
							</Button>
						</div>

						{flags.showDemoFeatures && (
							<Alert>
								<Info className="h-4 w-4" />
								<AlertTitle>For Testing</AlertTitle>
								<AlertDescription>
									<p>In demo mode, you can skip email verification:</p>
									<Button
										variant="outline"
										size="sm"
										className="mt-2"
										onClick={() => proceedToRegistrationForm()}
									>
										Skip Email Verification
									</Button>
								</AlertDescription>
							</Alert>
						)}
					</CardContent>
				</Card>
			)}

			{verificationStep === 'form_visible' && (
				<Form {...form}>
					<form onSubmit={form.handleSubmit(onSubmit)} className="space-y-8">
						{isCurrentYearOverwrite && (
							<Alert variant="destructive">
								<AlertTriangle className="h-4 w-4" />
								<AlertTitle>Existing Registration Found</AlertTitle>
								<AlertDescription>
									A registration for the{' '}
									{activeRegistrationCycle?.cycle_id || 'current'} cycle already
									exists for this household. Review the information below and
									make any necessary changes. Submitting this form will{' '}
									<span className="font-semibold">overwrite</span> the previous
									submission for this year.
								</AlertDescription>
							</Alert>
						)}

						<Card>
							<CardHeader>
								<CardTitle className="font-headline">
									Household & Guardian / Authorized Pick Up Information
								</CardTitle>
								<CardDescription>
									Please provide information for your household and list all
									parents, guardians, or other adults who are authorized to pick
									up your children.
									<br />
									{!isAuthenticatedUser && (
										<Button
											variant="link"
											className="p-0 h-auto"
											onClick={() => {
												setVerificationStep('enter_email');
												setIsCurrentYearOverwrite(false);
											}}>
											Change lookup email ({verificationEmail})
										</Button>
									)}
									{isAuthenticatedUser && (
										<span className="text-sm text-muted-foreground">
											You are signed in as: {verificationEmail}
										</span>
									)}
								</CardDescription>
							</CardHeader>
							<CardContent className="space-y-6">
								<FormField
									control={form.control}
									name="household.address_line1"
									render={({ field }) => (
										<FormItem>
											<FormLabel>Street Address</FormLabel>
											<FormControl>
												<Input
													placeholder="123 Main St, Anytown, USA"
													{...field}
												/>
											</FormControl>
											<FormMessage />
										</FormItem>
									)}
								/>
								<FormField
									control={form.control}
									name="household.preferredScriptureTranslation"
									render={({ field }) => (
										<FormItem>
											<FormLabel>Preferred Bible Translation</FormLabel>
											<FormDescription>
												Select the Bible translation your family prefers for scripture memorization.
											</FormDescription>
											<Select onValueChange={field.onChange} defaultValue={field.value}>
												<FormControl>
													<SelectTrigger>
														<SelectValue placeholder="Select a Bible translation" />
													</SelectTrigger>
												</FormControl>
												<SelectContent>
													<SelectItem value="NIV">NIV - New International Version</SelectItem>
													<SelectItem value="KJV">KJV - King James Version</SelectItem>
													<SelectItem value="ESV">ESV - English Standard Version</SelectItem>
													<SelectItem value="NASB">NASB - New American Standard Bible</SelectItem>
													<SelectItem value="NLT">NLT - New Living Translation</SelectItem>
												</SelectContent>
											</Select>
											<FormMessage />
										</FormItem>
									)}
								/>
								<Separator />
								{guardianFields.map((field, index) => (
									<div
										key={field.id}
										className="space-y-4 p-4 border rounded-lg relative">
										<h3 className="font-semibold font-headline">
											Guardian / Authorized to Pick Up {index + 1}
										</h3>
										<div className="grid grid-cols-1 md:grid-cols-2 gap-4">
											<FormField
												control={form.control}
												name={`guardians.${index}.first_name`}
												render={({ field }) => (
													<FormItem>
														<FormLabel>First Name</FormLabel>
														<FormControl>
															<Input {...field} />
														</FormControl>
														<FormMessage />
													</FormItem>
												)}
											/>
											<FormField
												control={form.control}
												name={`guardians.${index}.last_name`}
												render={({ field }) => (
													<FormItem>
														<FormLabel>Last Name</FormLabel>
														<FormControl>
															<Input {...field} />
														</FormControl>
														<FormMessage />
													</FormItem>
												)}
											/>
											<FormField
												control={form.control}
												name={`guardians.${index}.mobile_phone`}
												render={({ field }) => (
													<FormItem>
														<FormLabel>Phone</FormLabel>
														<FormControl>
															<Input type="tel" {...field} />
														</FormControl>
														<FormMessage />
													</FormItem>
												)}
											/>
											<FormField
												control={form.control}
												name={`guardians.${index}.email`}
												render={({ field }) => (
													<FormItem>
														<FormLabel>Email</FormLabel>
														<FormControl>
															<Input 
																type="email" 
																{...field} 
																readOnly={index === 0 && isAuthenticatedUser}
																className={index === 0 && isAuthenticatedUser ? "bg-muted" : ""}
															/>
														</FormControl>
														{index === 0 && isAuthenticatedUser && (
															<FormDescription>
																This email is from your authenticated account and cannot be changed.
															</FormDescription>
														)}
														<FormMessage />
													</FormItem>
												)}
											/>
											<FormField
												control={form.control}
												name={`guardians.${index}.relationship`}
												render={({ field }) => (
													<FormItem>
														<FormLabel>Relationship</FormLabel>
														<FormControl>
															<Input
																placeholder="e.g., Mother, Grandfather"
																{...field}
															/>
														</FormControl>
														<FormMessage />
													</FormItem>
												)}
											/>
										</div>
										{index === 0 && (
											<div className="pt-4">
												<FormField
													control={form.control}
													name="household.name"
													render={({ field }) => (
														<FormItem>
															<FormLabel>Household Name</FormLabel>
															<FormControl>
																<Input
																	placeholder={
																		primaryGuardianLastName
																			? `${primaryGuardianLastName} Household`
																			: ''
																	}
																	{...field}
																/>
															</FormControl>
															<FormDescription>
																This is how we will identify your household -
																please change it if you want a different name
																used.
															</FormDescription>
															<FormMessage />
														</FormItem>
													)}
												/>
											</div>
										)}
										{guardianFields.length > 1 && (
											<Button
												type="button"
												variant="destructive"
												size="icon"
												className="absolute top-2 right-2"
												onClick={() => removeGuardian(index)}>
												<Trash2 className="h-4 w-4" />
											</Button>
										)}
									</div>
								))}
								<Button
									type="button"
									variant="outline"
									size="sm"
									onClick={() =>
										appendGuardian({
											first_name: '',
											last_name: '',
											mobile_phone: '',
											email: '',
											relationship: '',
											is_primary: false,
										})
									}>
									<PlusCircle className="mr-2 h-4 w-4" /> Add Guardian /
									Authorized Person
								</Button>
							</CardContent>
						</Card>

						<Card>
							<CardHeader>
								<CardTitle className="font-headline">
									Emergency Contact
								</CardTitle>
								<CardDescription>
									This person should be different from the guardians listed
									above.
								</CardDescription>
							</CardHeader>
							<CardContent className="space-y-4">
								<div className="grid grid-cols-1 md:grid-cols-2 gap-4">
									<FormField
										control={form.control}
										name="emergencyContact.first_name"
										render={({ field }) => (
											<FormItem>
												<FormLabel>First Name</FormLabel>
												<FormControl>
													<Input {...field} />
												</FormControl>
												<FormMessage />
											</FormItem>
										)}
									/>
									<FormField
										control={form.control}
										name="emergencyContact.last_name"
										render={({ field }) => (
											<FormItem>
												<FormLabel>Last Name</FormLabel>
												<FormControl>
													<Input {...field} />
												</FormControl>
												<FormMessage />
											</FormItem>
										)}
									/>
									<FormField
										control={form.control}
										name="emergencyContact.relationship"
										render={({ field }) => (
											<FormItem>
												<FormLabel>Relationship</FormLabel>
												<FormControl>
													<Input
														placeholder="e.g., Aunt, Neighbor"
														{...field}
													/>
												</FormControl>
												<FormMessage />
											</FormItem>
										)}
									/>
									<FormField
										control={form.control}
										name="emergencyContact.mobile_phone"
										render={({ field }) => (
											<FormItem>
												<FormLabel>Phone</FormLabel>
												<FormControl>
													<Input type="tel" {...field} />
												</FormControl>
												<FormMessage />
											</FormItem>
										)}
									/>
								</div>
							</CardContent>
						</Card>

						<Card>
							<CardHeader>
								<CardTitle className="font-headline">
									Children Information
								</CardTitle>
								<CardDescription>
									Please add each child you are registering.
								</CardDescription>
							</CardHeader>
							<CardContent>
								<Accordion
									type="multiple"
									className="w-full"
									value={openAccordionItems}
									onValueChange={setOpenAccordionItems}>
									{childFields.map((field, index) => {
										const childFirstName = form.watch(
											`children.${index}.first_name`
										);
										const hasSpecialNeeds = form.watch(
											`children.${index}.special_needs`
										);
										const isExistingChild = !!childrenData[index]?.child_id;

										const removeButton = (
											<Button type="button" variant="destructive" size="sm">
												<Trash2 className="mr-2 h-4 w-4" /> Remove Child
											</Button>
										);

										return (
											<AccordionItem key={field.id} value={`item-${index}`}>
												<AccordionTrigger className="font-headline">
													{childFirstName || `Child ${index + 1}`}
												</AccordionTrigger>
												<AccordionContent className="space-y-4 pt-4 relative">
													<div className="grid grid-cols-1 md:grid-cols-2 gap-4">
														<FormField
															control={form.control}
															name={`children.${index}.first_name`}
															render={({ field }) => (
																<FormItem>
																	<FormLabel>First Name</FormLabel>
																	<FormControl>
																		<Input {...field} />
																	</FormControl>
																	<FormMessage />
																</FormItem>
															)}
														/>
														<FormField
															control={form.control}
															name={`children.${index}.last_name`}
															render={({ field }) => (
																<FormItem>
																	<FormLabel>Last Name</FormLabel>
																	<FormControl>
																		<Input {...field} />
																	</FormControl>
																	<FormMessage />
																</FormItem>
															)}
														/>
														<FormField
															control={form.control}
															name={`children.${index}.dob`}
															render={({ field }) => (
																<FormItem>
																	<FormLabel>Date of Birth</FormLabel>
																	<FormControl>
																		<Input type="date" {...field} />
																	</FormControl>
																	<FormMessage />
																</FormItem>
															)}
														/>
														<FormField
															control={form.control}
															name={`children.${index}.grade`}
															render={({ field }) => (
																<FormItem>
																	<FormLabel>Grade</FormLabel>
																	<FormControl>
																		<Input {...field} />
																	</FormControl>
																	<FormMessage />
																</FormItem>
															)}
														/>
														<FormField
															control={form.control}
															name={`children.${index}.child_mobile`}
															render={({ field }) => (
																<FormItem>
																	<FormLabel>
																		Child's Phone (Optional)
																	</FormLabel>
																	<FormControl>
																		<Input type="tel" {...field} />
																	</FormControl>
																	<FormMessage />
																</FormItem>
															)}
														/>
													</div>
													<FormField
														control={form.control}
														name={`children.${index}.allergies`}
														render={({ field }) => (
															<FormItem>
																<FormLabel>
																	Allergies or Medical Conditions
																</FormLabel>
																<FormControl>
																	<Input
																		placeholder="e.g., Peanuts, Asthma"
																		{...field}
																	/>
																</FormControl>
																<FormMessage />
															</FormItem>
														)}
													/>

													<FormField
														control={form.control}
														name={`children.${index}.special_needs`}
														render={({ field }) => (
															<FormItem className="space-y-3 rounded-lg border p-4">
																<FormLabel>
																	Does {childFirstName || 'this child'} have
																	special needs that church staff should be
																	aware of?
																</FormLabel>
																<FormControl>
																	<RadioGroup
																		onValueChange={(value) =>
																			field.onChange(value === 'true')
																		}
																		value={String(field.value)}
																		className="flex flex-col space-y-1">
																		<FormItem className="flex items-center space-x-3 space-y-0">
																			<FormControl>
																				<RadioGroupItem value="true" />
																			</FormControl>
																			<FormLabel className="font-normal">
																				Yes
																			</FormLabel>
																		</FormItem>
																		<FormItem className="flex items-center space-x-3 space-y-0">
																			<FormControl>
																				<RadioGroupItem value="false" />
																			</FormControl>
																			<FormLabel className="font-normal">
																				No
																			</FormLabel>
																		</FormItem>
																	</RadioGroup>
																</FormControl>
																<FormMessage />
															</FormItem>
														)}
													/>

													{hasSpecialNeeds && (
														<FormField
															control={form.control}
															name={`children.${index}.special_needs_notes`}
															render={({ field }) => (
																<FormItem>
																	<FormLabel>
																		What special needs does{' '}
																		{childFirstName || 'this child'} have?
																	</FormLabel>
																	<FormControl>
																		<Textarea
																			placeholder="Please describe any physical, behavioral, or emotional needs."
																			{...field}
																		/>
																	</FormControl>
																	<FormMessage />
																</FormItem>
															)}
														/>
													)}

													<div className="flex items-center gap-4">
														{isExistingChild ? (
															<AlertDialog>
																<AlertDialogTrigger asChild>
																	{removeButton}
																</AlertDialogTrigger>
																<AlertDialogContent>
																	<AlertDialogHeader>
																		<AlertDialogTitle>
																			Are you sure you want to remove{' '}
																			{childFirstName || 'this child'}?
																		</AlertDialogTitle>
																		<AlertDialogDescription>
																			This will mark{' '}
																			{childFirstName || 'this child'} as
																			inactive for this year's registration and
																			remove them from this form. Their
																			historical data from previous years will
																			be retained.
																			<br />
																			<br />
																			Are you sure you want to proceed?
																		</AlertDialogDescription>
																	</AlertDialogHeader>
																	<AlertDialogFooter>
																		<AlertDialogCancel>
																			Cancel
																		</AlertDialogCancel>
																		<AlertDialogAction
																			onClick={() => removeChild(index)}
																			className="bg-destructive hover:bg-destructive/90">
																			Yes, Remove Child
																		</AlertDialogAction>
																	</AlertDialogFooter>
																</AlertDialogContent>
															</AlertDialog>
														) : (
															<Button
																type="button"
																variant="destructive"
																size="sm"
																onClick={() => removeChild(index)}>
																<Trash2 className="mr-2 h-4 w-4" /> Remove Child
															</Button>
														)}
													</div>
												</AccordionContent>
											</AccordionItem>
										);
									})}
								</Accordion>
								<Button
									type="button"
									variant="outline"
									size="sm"
									className="mt-4"
									onClick={() => {
										appendChild(defaultChildValues);
										setOpenAccordionItems((prev) => [
											...prev,
											`item-${childFields.length}`,
										]);
									}}>
									<PlusCircle className="mr-2 h-4 w-4" /> Add Child
								</Button>
							</CardContent>
						</Card>

						{childFields.length > 0 && (
							<>
								<Card>
									<CardHeader>
										<CardTitle className="font-headline">
											Ministry Programs
										</CardTitle>
										<CardDescription>
											Select the programs each child wishes to enroll in.
										</CardDescription>
									</CardHeader>
									<CardContent className="space-y-6">
										<div className="p-4 border rounded-md bg-muted/50">
											<h4 className="font-semibold">
												Sunday School / Children's Church
											</h4>
											<div className="text-sm text-muted-foreground mb-2 space-y-2 whitespace-pre-wrap">
												<p>
													Sunday School takes place in the Family Life
													Enrichment Center on 1st, 4th, and 5th Sundays during
													the 9:30 AM Service. Sunday School serves ages 4-18.
												</p>
												<p>
													Children's Church, for ages 4-12, will take place on
													3rd Sundays in the same location during the 9:30 AM
													service.
												</p>
												<p>
													Children must be signed in by an adult or high
													school-aged sibling and can be picked up by a
													parent/guardian, teenage sibling, or the adult who
													signed them in. High Schoolers may sign themselves in
													and out of Sunday School.
												</p>
												<p>
													Teens should attend Teen Church which takes place at
													the Family Life Enrichment Center on 3rd Sundays.
													Teens can sign themselved into and out of Teen Church.
												</p>
											</div>
											<div className="flex flex-col sm:flex-row sm:flex-wrap gap-x-6 gap-y-2 mt-2">
												{childFields.map((field, index) => (
													<div
														key={field.id}
														className="flex flex-row items-start space-x-3 space-y-0">
														<Checkbox checked={true} disabled={true} />
														<label className="font-normal text-sm text-muted-foreground">
															{childrenData[index]?.first_name ||
																`Child ${index + 1}`}
														</label>
													</div>
												))}
											</div>
										</div>

										{otherMinistryPrograms
											.filter((p) => p.code !== 'min_sunday_school')
											.map((program) => (
												<ProgramSection
													key={program.ministry_id}
													control={form.control}
													childrenData={childrenData}
													program={program}
													childFields={childFields}
												/>
											))}

										{choirPrograms.length > 0 && (
											<div className="p-4 border rounded-md space-y-4">
												<h3 className="text-lg font-semibold font-headline">
													Youth Choirs
												</h3>
												<FormField
													control={form.control}
													name="consents.choir_communications_consent"
													render={({ field }) => (
														<FormItem className="space-y-3 p-4 border rounded-md bg-muted/50">
															<FormLabel className="font-normal leading-relaxed">
																Cathedral International youth choirs communicate
																using the Planning Center app. By clicking yes,
																you agree to be added into the app, which will
																enable you to download the app, receive emails
																and push communications.
															</FormLabel>
															<FormControl>
																<RadioGroup
																	onValueChange={field.onChange}
																	defaultValue={field.value}
																	className="flex flex-col space-y-1">
																	<FormItem className="flex items-center space-x-3 space-y-0">
																		<FormControl>
																			<RadioGroupItem value="yes" />
																		</FormControl>
																		<FormLabel className="font-normal">
																			Yes
																		</FormLabel>
																	</FormItem>
																	<FormItem className="flex items-center space-x-3 space-y-0">
																		<FormControl>
																			<RadioGroupItem value="no" />
																		</FormControl>
																		<FormLabel className="font-normal">
																			No
																		</FormLabel>
																	</FormItem>
																</RadioGroup>
															</FormControl>
															<FormMessage />
														</FormItem>
													)}
												/>
												<div className="space-y-6">
													{choirPrograms.map((program) => (
														<ProgramSection
															key={program.ministry_id}
															control={form.control}
															childrenData={childrenData}
															program={program}
															childFields={childFields}
														/>
													))}
												</div>
											</div>
										)}
									</CardContent>
								</Card>

								<Card>
									<CardHeader>
										<CardTitle className="font-headline">
											Expressed Interest Activities
										</CardTitle>
										<CardDescription>
											Let us know if you're interested. This does not register
											you for these activities but helps us gauge interest for
											future planning.
										</CardDescription>
									</CardHeader>
									<CardContent className="space-y-6">
										{interestPrograms.map((program) => {
											const isAnyChildInterested = watchedChildren.some(
												(child) => child.interestSelections?.[program.code]
											);

											return (
												<div
													key={program.ministry_id}
													className="p-4 border rounded-md">
													<h4 className="font-semibold">{program.name}</h4>
													<div className="flex flex-col sm:flex-row sm:flex-wrap gap-x-6 gap-y-2 mt-2">
														{childFields.map((field, index) => (
															<FormField
																key={`${program.code}-${field.id}`}
																control={form.control}
																name={`children.${index}.interestSelections.${program.code}`}
																render={({ field }) => (
																	<FormItem className="flex flex-row items-start space-x-3 space-y-0">
																		<FormControl>
																			<Checkbox
																				checked={field.value}
																				onCheckedChange={field.onChange}
																			/>
																		</FormControl>
																		<FormLabel className="font-normal">
																			{childrenData[index]?.first_name ||
																				`Child ${index + 1}`}
																		</FormLabel>
																	</FormItem>
																)}
															/>
														))}
													</div>
													{isAnyChildInterested &&
														program.communicate_later && (
															<Alert className="mt-4">
																<Info className="h-4 w-4" />
																<AlertDescription>
																	You will receive information about{' '}
																	{program.name} when it is available.
																</AlertDescription>
															</Alert>
														)}
												</div>
											);
										})}
									</CardContent>
								</Card>
							</>
						)}

						<Card>
							<CardHeader>
								<CardTitle className="font-headline">Consents</CardTitle>
								<CardDescription>
									Please review and accept the following terms to complete your
									registration.
								</CardDescription>
							</CardHeader>
							<CardContent className="space-y-4">
								<FormField
									control={form.control}
									name="consents.liability"
									render={({ field }) => (
										<FormItem className="flex flex-row items-start space-x-3 space-y-0">
											<FormControl>
												<Checkbox
													checked={field.value}
													onCheckedChange={field.onChange}
												/>
											</FormControl>
											<div className="space-y-1 leading-none">
												<FormLabel>Liability Release</FormLabel>
												<FormDescription className="whitespace-pre-wrap leading-relaxed">
													In consideration of my child’s participation in the
													Youth Ministry, I hereby release, waive, relinquish
													and forever discharge any and all liability or claims
													I may have or which may arise from my child’s
													participation in the above described event, and agree
													to defend, indemnify and hold harmless Cathedral
													International, Cathedral International Youth Ministry,
													their affiliates, related entities, employees,
													trustees, directors, respective staff, leaders and
													volunteers from any and all liability, claims,
													lawsuits, demands, judgments or damages for personal
													injury as well as property damage and any expenses,
													costs and fees of any type, kind or nature which may
													arise from my child’s participation in the above
													described event. I hereby agree to assume sole
													responsibility for any damages incurred as a result of
													the negligent, willful or intentional act of my child
													and to reimburse Cathedral International for the cost
													of same, including but not to any costs to defend any
													and all liability, claims, lawsuits, demands,
													judgments or damages for personal injury as well as
													property damage. Parents, please note that once
													children are dismissed from ministry activities and
													returned into your supervision, they are no longer
													under the care and supervision of Cathedral
													International staff or volunteers.
												</FormDescription>
												<FormMessage />
											</div>
										</FormItem>
									)}
								/>
								<FormField
									control={form.control}
									name="consents.photoRelease"
									render={({ field }) => (
										<FormItem className="flex flex-row items-start space-x-3 space-y-0">
											<FormControl>
												<Checkbox
													checked={field.value}
													onCheckedChange={field.onChange}
												/>
											</FormControl>
											<div className="space-y-1 leading-none">
												<FormLabel>Photo Release</FormLabel>
												<FormDescription className="whitespace-pre-wrap leading-relaxed">
													I hereby grant Cathedral International permission to
													use my photograph/​video image in any and all
													publications for Cathedral International including
													website and social media entries, without payment or
													any other consideration in perpetuity. I hereby
													authorize Cathedral International to edit, alter,
													copy, exhibit, publish or distribute all photos and
													images. I waive the right to inspect or approve the
													finished product, including a written or electronic
													copy, wherein my photo appears. Additionally, I waive
													any right to royalties or other compensation arising
													or related to the use of the photograph or video
													images. I hereby hold harmless and release and forever
													discharge Cathedral International from all claims,
													demands, and causes of action which I, my heirs,
													representatives, executors, administrators, or any
													other persons acting on my behalf or on behalf of my
													estate may have.
												</FormDescription>
												<FormMessage />
											</div>
										</FormItem>
									)}
								/>

								{ministriesWithOptionalConsent.map((ministry) => (
									<FormField
										key={ministry.code}
										control={form.control}
										name={`consents.custom_consents.${ministry.code}`}
										render={({ field }) => (
											<FormItem className="flex flex-row items-start space-x-3 space-y-0 p-4 border rounded-md">
												<FormControl>
													<Checkbox
														checked={field.value}
														onCheckedChange={field.onChange}
													/>
												</FormControl>
												<div className="space-y-1 leading-none">
													<FormLabel>{ministry.name} Consent</FormLabel>
													<FormDescription className="whitespace-pre-wrap leading-relaxed">
														{ministry.optional_consent_text}
													</FormDescription>
													<FormMessage />
												</div>
											</FormItem>
										)}
									/>
								))}
							</CardContent>
						</Card>

						<Button type="submit" size="lg" className="w-full md:w-auto">
							Submit Registration
						</Button>
					</form>
				</Form>
			)}
		</div>
	);
}

export default function RegisterPage() {
	return (
		<Suspense fallback={<div>Loading...</div>}>
			<RegisterPageContent />
		</Suspense>
	);
}<|MERGE_RESOLUTION|>--- conflicted
+++ resolved
@@ -32,13 +32,14 @@
 } from '@/components/ui/accordion';
 import { useToast } from '@/hooks/use-toast';
 import { PlusCircle, Trash2, AlertTriangle, Info } from 'lucide-react';
-<<<<<<< HEAD
-import { useState, useMemo, useEffect, useCallback } from 'react';
-=======
 import { useState, useMemo, useEffect, useCallback, Suspense } from 'react';
->>>>>>> e5bb9c20
 import { Textarea } from '@/components/ui/textarea';
-import { findHouseholdByEmail, registerHousehold, getMinistries, getRegistrationCycles } from '@/lib/dal';
+import {
+	findHouseholdByEmail,
+	registerHousehold,
+	getMinistries,
+	getRegistrationCycles,
+} from '@/lib/dal';
 import { Alert, AlertDescription, AlertTitle } from '@/components/ui/alert';
 import {
 	AlertDialog,
@@ -184,7 +185,11 @@
 type RegistrationFormValues = z.infer<typeof registrationSchema>;
 type VerificationFormValues = z.infer<typeof verificationSchema>;
 
-type VerificationStep = 'enter_email' | 'verify_identity' | 'email_verification_sent' | 'form_visible';
+type VerificationStep =
+	| 'enter_email'
+	| 'verify_identity'
+	| 'email_verification_sent'
+	| 'form_visible';
 
 function VerificationStepTwoForm({
 	onVerifySuccess,
@@ -460,27 +465,40 @@
 	const [isAuthenticatedUser, setIsAuthenticatedUser] = useState(false);
 
 	const [allMinistries, setAllMinistries] = useState<Ministry[]>([]);
-	const [activeRegistrationCycle, setActiveRegistrationCycle] = useState<RegistrationCycle | undefined>();
-	
+	const [activeRegistrationCycle, setActiveRegistrationCycle] = useState<
+		RegistrationCycle | undefined
+	>();
+
 	// Load ministries and registration cycles using adapter pattern
 	useEffect(() => {
 		const loadData = async () => {
 			try {
-				console.log('DEBUG: Loading ministries and registration cycles for registration form');
+				console.log(
+					'DEBUG: Loading ministries and registration cycles for registration form'
+				);
 				const [ministries, cycles] = await Promise.all([
 					getMinistries(),
-					getRegistrationCycles()
+					getRegistrationCycles(),
 				]);
-				console.log('DEBUG: Loaded', ministries.length, 'ministries and', cycles.length, 'registration cycles');
-				
+				console.log(
+					'DEBUG: Loaded',
+					ministries.length,
+					'ministries and',
+					cycles.length,
+					'registration cycles'
+				);
+
 				setAllMinistries(ministries);
-				
+
 				// Find active cycle
 				const activeCycle = cycles.find((c) => {
 					const val: any = (c as any)?.is_active;
 					return val === true || val === 1 || String(val) === '1';
 				});
-				console.log('DEBUG: Active registration cycle:', activeCycle?.cycle_id || 'none found');
+				console.log(
+					'DEBUG: Active registration cycle:',
+					activeCycle?.cycle_id || 'none found'
+				);
 				setActiveRegistrationCycle(activeCycle);
 			} catch (error) {
 				console.error('Error loading data for registration form:', error);
@@ -488,7 +506,7 @@
 				setActiveRegistrationCycle(undefined);
 			}
 		};
-		
+
 		loadData();
 	}, []);
 
@@ -497,7 +515,11 @@
 	const form = useForm<RegistrationFormValues>({
 		resolver: zodResolver(registrationSchema),
 		defaultValues: {
-			household: { name: '', address_line1: '', preferredScriptureTranslation: 'NIV' },
+			household: {
+				name: '',
+				address_line1: '',
+				preferredScriptureTranslation: 'NIV',
+			},
 			guardians: [
 				{
 					first_name: '',
@@ -574,35 +596,41 @@
 		return { otherMinistryPrograms: otherMinistries, choirPrograms: choir };
 	}, [enrolledPrograms]);
 
-	const prefillForm = useCallback((data: any) => {
-		console.log('DEBUG: prefillForm called with data:', { hasChildren: !!data.children, childrenLength: data.children?.length });
-		try {
-			const householdData = data.household;
-			const registrationData: Partial<RegistrationFormValues> = {
-				household: {
-					household_id: householdData?.household_id,
-					name: householdData?.name,
-					address_line1: householdData?.address_line1,
-				},
-				guardians: data.guardians,
-				emergencyContact: data.emergencyContact,
-				children: data.children,
-				consents: data.consents,
-			};
-			console.log('DEBUG: About to call form.reset');
-			form.reset(registrationData);
-			console.log('DEBUG: Form reset completed');
-			if (data.children && data.children.length > 0) {
-				console.log('DEBUG: Setting accordion items for children');
-				setOpenAccordionItems(
-					data.children.map((_: any, index: number) => `item-${index}`)
-				);
+	const prefillForm = useCallback(
+		(data: any) => {
+			console.log('DEBUG: prefillForm called with data:', {
+				hasChildren: !!data.children,
+				childrenLength: data.children?.length,
+			});
+			try {
+				const householdData = data.household;
+				const registrationData: Partial<RegistrationFormValues> = {
+					household: {
+						household_id: householdData?.household_id,
+						name: householdData?.name,
+						address_line1: householdData?.address_line1,
+					},
+					guardians: data.guardians,
+					emergencyContact: data.emergencyContact,
+					children: data.children,
+					consents: data.consents,
+				};
+				console.log('DEBUG: About to call form.reset');
+				form.reset(registrationData);
+				console.log('DEBUG: Form reset completed');
+				if (data.children && data.children.length > 0) {
+					console.log('DEBUG: Setting accordion items for children');
+					setOpenAccordionItems(
+						data.children.map((_: any, index: number) => `item-${index}`)
+					);
+				}
+				console.log('DEBUG: prefillForm completed successfully');
+			} catch (error) {
+				console.error('DEBUG: Error in prefillForm:', error);
 			}
-			console.log('DEBUG: prefillForm completed successfully');
-		} catch (error) {
-			console.error('DEBUG: Error in prefillForm:', error);
-		}
-	}, [form]);
+		},
+		[form]
+	);
 
 	const proceedToRegistrationForm = useCallback(() => {
 		console.log('DEBUG: proceedToRegistrationForm called');
@@ -652,7 +680,10 @@
 	}, [toast, form, verificationEmail]);
 
 	const handleEmailLookup = useCallback(async () => {
-		console.log('DEBUG: handleEmailLookup called with email:', verificationEmail);
+		console.log(
+			'DEBUG: handleEmailLookup called with email:',
+			verificationEmail
+		);
 		if (!verificationEmail) {
 			console.log('DEBUG: No verification email provided');
 			return;
@@ -662,13 +693,17 @@
 			console.log('DEBUG: About to find household by email');
 			// Use current year for lookup
 			const result = await findHouseholdByEmail(verificationEmail, '2025');
-			console.log('DEBUG: findHouseholdByEmail result:', { found: !!result, isCurrentYear: result?.isCurrentYear });
+			console.log('DEBUG: findHouseholdByEmail result:', {
+				found: !!result,
+				isCurrentYear: result?.isCurrentYear,
+			});
 
 			if (result) {
 				console.log('DEBUG: Household found, calling prefillForm');
 				toast({
 					title: 'Household Found!',
-					description: 'Your information has been pre-filled for you to review.',
+					description:
+						'Your information has been pre-filled for you to review.',
 				});
 				prefillForm(result.data);
 				setIsCurrentYearOverwrite(result.isCurrentYear);
@@ -682,7 +717,7 @@
 				console.log('DEBUG: New registration - checking magic link flags');
 				// New registration - check if magic link verification is enabled
 				const isMagicEnabled = flags.loginMagicEnabled && !flags.isDemoMode;
-				
+
 				if (isMagicEnabled) {
 					console.log('DEBUG: Magic link enabled, sending verification email');
 					// Send magic link for email verification
@@ -698,13 +733,16 @@
 						if (response.ok) {
 							toast({
 								title: 'Verification Email Sent',
-								description: 'Please check your email and click the verification link to continue with your registration.',
+								description:
+									'Please check your email and click the verification link to continue with your registration.',
 							});
 							setVerificationStep('email_verification_sent');
 							console.log('DEBUG: Magic link email sent successfully');
 						} else {
 							// Fall back to direct registration if email fails
-							console.warn('Magic link sending failed, proceeding with direct registration');
+							console.warn(
+								'Magic link sending failed, proceeding with direct registration'
+							);
 							proceedToRegistrationForm();
 						}
 					} catch (error) {
@@ -713,7 +751,9 @@
 						proceedToRegistrationForm();
 					}
 				} else {
-					console.log('DEBUG: Magic link disabled, proceeding to registration form');
+					console.log(
+						'DEBUG: Magic link disabled, proceeding to registration form'
+					);
 					// Proceed directly to registration form
 					proceedToRegistrationForm();
 				}
@@ -721,107 +761,78 @@
 		} catch (error) {
 			console.error('DEBUG: Error in handleEmailLookup:', error);
 		}
-<<<<<<< HEAD
-	}, [verificationEmail, toast, prefillForm, flags.loginMagicEnabled, flags.isDemoMode, proceedToRegistrationForm]);
+	}, [
+		verificationEmail,
+		toast,
+		prefillForm,
+		flags.loginMagicEnabled,
+		flags.isDemoMode,
+		proceedToRegistrationForm,
+	]);
 
 	useEffect(() => {
-		console.log('DEBUG: Main useEffect triggered with user:', user?.email, 'isDemoMode:', flags.isDemoMode);
-=======
-	};
-
-	const proceedToRegistrationForm = useCallback(() => {
-		toast({
-			title: 'New Registration',
-			description: 'Please complete the form below to register your family.',
-		});
-		setIsCurrentYearOverwrite(false);
-		setIsPrefill(false);
-		form.reset({
-			household: { name: '', address_line1: '' },
-			guardians: [
-				{
-					first_name: '',
-					last_name: '',
-					mobile_phone: '',
-					email: verificationEmail,
-					relationship: 'Mother',
-					is_primary: true,
-				},
-			],
-			emergencyContact: {
-				first_name: '',
-				last_name: '',
-				mobile_phone: '',
-				relationship: '',
-			},
-			children: [defaultChildValues],
-			consents: {
-				liability: false,
-				photoRelease: false,
-				custom_consents: {},
-			},
-		});
-		setOpenAccordionItems(['item-0']);
-		setVerificationStep('form_visible');
-	}, [toast, form, verificationEmail]);
-
-	useEffect(() => {
-		// Check for verified email from email verification link
-		const verifiedEmail = searchParams?.get('verified_email');
-		if (verifiedEmail) {
-			setVerificationEmail(verifiedEmail);
-			toast({
-				title: 'Email Verified!',
-				description: 'Your email has been verified. Please complete your registration below.',
-			});
-			
-			// Proceed directly to registration form with verified email
-			proceedToRegistrationForm();
-			return;
-		}
-		
->>>>>>> e5bb9c20
+		console.log(
+			'DEBUG: Main useEffect triggered with user:',
+			user?.email,
+			'isDemoMode:',
+			flags.isDemoMode
+		);
 		// Check if user is authenticated and skip email lookup if so
 		// For live mode: check for authenticated users with email
 		// For demo mode: check for authenticated users with GUARDIAN role (parents) or null role (new users needing registration)
-		const shouldSkipEmailLookup = 
-			(!flags.isDemoMode && user?.email) || 
-			(flags.isDemoMode && user?.email && (user?.metadata?.role === 'GUARDIAN' || user?.metadata?.role === null));
-			
+		const shouldSkipEmailLookup =
+			(!flags.isDemoMode && user?.email) ||
+			(flags.isDemoMode &&
+				user?.email &&
+				(user?.metadata?.role === 'GUARDIAN' || user?.metadata?.role === null));
+
 		console.log('DEBUG: shouldSkipEmailLookup:', shouldSkipEmailLookup);
 		if (shouldSkipEmailLookup) {
 			console.log('DEBUG: Skipping email lookup for authenticated user');
 			setVerificationEmail(user.email);
 			setIsAuthenticatedUser(true);
-			
+
 			// Check if they have existing household data
 			const checkExistingData = async () => {
 				console.log('DEBUG: checkExistingData starting');
 				try {
 					const result = await findHouseholdByEmail(user.email, '2025');
-					console.log('DEBUG: checkExistingData result:', { found: !!result, isCurrentYear: result?.isCurrentYear });
-					
+					console.log('DEBUG: checkExistingData result:', {
+						found: !!result,
+						isCurrentYear: result?.isCurrentYear,
+					});
+
 					if (result) {
 						toast({
 							title: 'Household Found!',
-							description: 'Your information has been pre-filled for you to review.',
+							description:
+								'Your information has been pre-filled for you to review.',
 						});
-						console.log('DEBUG: About to call prefillForm from checkExistingData');
+						console.log(
+							'DEBUG: About to call prefillForm from checkExistingData'
+						);
 						prefillForm(result.data);
 						setIsCurrentYearOverwrite(result.isCurrentYear);
 						setIsPrefill(result.isPrefill || false);
 					} else {
-						console.log('DEBUG: No existing data found, setting up new registration');
+						console.log(
+							'DEBUG: No existing data found, setting up new registration'
+						);
 						// New registration with authenticated email
 						toast({
 							title: 'Complete Your Registration',
-							description: 'Please complete the form below to register your family.',
+							description:
+								'Please complete the form below to register your family.',
 						});
 						setIsCurrentYearOverwrite(false);
 						setIsPrefill(false);
 						console.log('DEBUG: About to reset form from checkExistingData');
 						form.reset({
-							household: { name: '', address_line1: '', preferredScriptureTranslation: 'NIV' },
+							household: {
+								name: '',
+								address_line1: '',
+								preferredScriptureTranslation: 'NIV',
+							},
 							guardians: [
 								{
 									first_name: '',
@@ -848,7 +859,7 @@
 						console.log('DEBUG: Form reset completed from checkExistingData');
 						setOpenAccordionItems(['item-0']);
 					}
-					
+
 					console.log('DEBUG: Setting verification step to form_visible');
 					setVerificationStep('form_visible');
 					console.log('DEBUG: checkExistingData completed successfully');
@@ -857,33 +868,37 @@
 					// Fallback to new registration form
 					toast({
 						title: 'Complete Your Registration',
-						description: 'Please complete the form below to register your family.',
+						description:
+							'Please complete the form below to register your family.',
 					});
 					setIsCurrentYearOverwrite(false);
 					setIsPrefill(false);
 					setVerificationStep('form_visible');
 				}
 			};
-			
+
 			checkExistingData();
 		}
-<<<<<<< HEAD
 	}, [user, flags.isDemoMode, toast, form, prefillForm]);
-=======
-	}, [user, flags.isDemoMode, toast, form, searchParams, proceedToRegistrationForm]);
->>>>>>> e5bb9c20
 
 	// Focus on the first field when the form becomes visible for authenticated users
 	useEffect(() => {
-		console.log('DEBUG: Focus useEffect triggered - verificationStep:', verificationStep, 'isAuthenticatedUser:', isAuthenticatedUser);
+		console.log(
+			'DEBUG: Focus useEffect triggered - verificationStep:',
+			verificationStep,
+			'isAuthenticatedUser:',
+			isAuthenticatedUser
+		);
 		let timer: NodeJS.Timeout | null = null;
-		
+
 		if (verificationStep === 'form_visible' && isAuthenticatedUser) {
 			console.log('DEBUG: Setting focus timer');
 			// Use a small delay to ensure the form has rendered
 			timer = setTimeout(() => {
 				console.log('DEBUG: Focus timer executing');
-				const firstField = document.querySelector('input[name="household.address_line1"]') as HTMLInputElement;
+				const firstField = document.querySelector(
+					'input[name="household.address_line1"]'
+				) as HTMLInputElement;
 				if (firstField) {
 					console.log('DEBUG: Focus field found, setting focus');
 					firstField.focus();
@@ -892,7 +907,7 @@
 				}
 			}, 100);
 		}
-		
+
 		return () => {
 			console.log('DEBUG: Focus useEffect cleanup');
 			if (timer) {
@@ -902,21 +917,26 @@
 	}, [verificationStep, isAuthenticatedUser]);
 
 	useEffect(() => {
-		console.log('DEBUG: Enter press useEffect triggered - verificationStep:', verificationStep);
+		console.log(
+			'DEBUG: Enter press useEffect triggered - verificationStep:',
+			verificationStep
+		);
 		const handleEnterPress = (event: KeyboardEvent) => {
 			console.log('DEBUG: Key pressed:', event.key);
 			if (event.key === 'Enter' && verificationStep === 'enter_email') {
-				console.log('DEBUG: Enter pressed, preventing default and calling handleEmailLookup');
+				console.log(
+					'DEBUG: Enter pressed, preventing default and calling handleEmailLookup'
+				);
 				event.preventDefault();
 				handleEmailLookup();
 			}
 		};
-		
+
 		if (verificationStep === 'enter_email') {
 			console.log('DEBUG: Adding keydown listener');
 			window.addEventListener('keydown', handleEnterPress);
 		}
-		
+
 		return () => {
 			console.log('DEBUG: Removing keydown listener');
 			window.removeEventListener('keydown', handleEnterPress);
@@ -935,7 +955,7 @@
 				title: 'Registration Submitted!',
 				description: "Thank you! Your family's registration has been received.",
 			});
-			
+
 			// Check if user is authenticated and should be redirected to household page
 			if (isAuthenticatedUser && user?.email) {
 				console.log('DEBUG: Authenticated user, redirecting to household page');
@@ -944,7 +964,7 @@
 				router.push('/household');
 				return;
 			}
-			
+
 			console.log('DEBUG: Non-authenticated user, resetting form');
 			// For non-authenticated users (demo mode, etc.), reset form for another registration
 			form.reset();
@@ -1092,19 +1112,22 @@
 							<Info className="h-4 w-4" />
 							<AlertTitle>Verification Email Sent</AlertTitle>
 							<AlertDescription>
-								<p>We've sent a magic link to <strong>{verificationEmail}</strong></p>
+								<p>
+									We've sent a magic link to{' '}
+									<strong>{verificationEmail}</strong>
+								</p>
 								<p className="mt-2">
-									Please check your email and click the verification link to continue 
-									with your registration. The link will expire in 1 hour.
+									Please check your email and click the verification link to
+									continue with your registration. The link will expire in 1
+									hour.
 								</p>
 							</AlertDescription>
 						</Alert>
-						
+
 						<div className="flex flex-col gap-2">
 							<Button
 								variant="outline"
-								onClick={() => setVerificationStep('enter_email')}
-							>
+								onClick={() => setVerificationStep('enter_email')}>
 								Use Different Email
 							</Button>
 							<Button
@@ -1123,24 +1146,26 @@
 										if (response.ok) {
 											toast({
 												title: 'Email Resent',
-												description: 'We\'ve sent another verification email to your address.',
+												description:
+													"We've sent another verification email to your address.",
 											});
 										} else {
 											toast({
 												title: 'Resend Failed',
-												description: 'Could not resend verification email. Please try again.',
+												description:
+													'Could not resend verification email. Please try again.',
 												variant: 'destructive',
 											});
 										}
 									} catch (error) {
 										toast({
 											title: 'Resend Failed',
-											description: 'Could not resend verification email. Please try again.',
+											description:
+												'Could not resend verification email. Please try again.',
 											variant: 'destructive',
 										});
 									}
-								}}
-							>
+								}}>
 								Resend Email
 							</Button>
 						</div>
@@ -1155,8 +1180,7 @@
 										variant="outline"
 										size="sm"
 										className="mt-2"
-										onClick={() => proceedToRegistrationForm()}
-									>
+										onClick={() => proceedToRegistrationForm()}>
 										Skip Email Verification
 									</Button>
 								</AlertDescription>
@@ -1236,20 +1260,33 @@
 										<FormItem>
 											<FormLabel>Preferred Bible Translation</FormLabel>
 											<FormDescription>
-												Select the Bible translation your family prefers for scripture memorization.
+												Select the Bible translation your family prefers for
+												scripture memorization.
 											</FormDescription>
-											<Select onValueChange={field.onChange} defaultValue={field.value}>
+											<Select
+												onValueChange={field.onChange}
+												defaultValue={field.value}>
 												<FormControl>
 													<SelectTrigger>
 														<SelectValue placeholder="Select a Bible translation" />
 													</SelectTrigger>
 												</FormControl>
 												<SelectContent>
-													<SelectItem value="NIV">NIV - New International Version</SelectItem>
-													<SelectItem value="KJV">KJV - King James Version</SelectItem>
-													<SelectItem value="ESV">ESV - English Standard Version</SelectItem>
-													<SelectItem value="NASB">NASB - New American Standard Bible</SelectItem>
-													<SelectItem value="NLT">NLT - New Living Translation</SelectItem>
+													<SelectItem value="NIV">
+														NIV - New International Version
+													</SelectItem>
+													<SelectItem value="KJV">
+														KJV - King James Version
+													</SelectItem>
+													<SelectItem value="ESV">
+														ESV - English Standard Version
+													</SelectItem>
+													<SelectItem value="NASB">
+														NASB - New American Standard Bible
+													</SelectItem>
+													<SelectItem value="NLT">
+														NLT - New Living Translation
+													</SelectItem>
 												</SelectContent>
 											</Select>
 											<FormMessage />
@@ -1311,16 +1348,21 @@
 													<FormItem>
 														<FormLabel>Email</FormLabel>
 														<FormControl>
-															<Input 
-																type="email" 
-																{...field} 
+															<Input
+																type="email"
+																{...field}
 																readOnly={index === 0 && isAuthenticatedUser}
-																className={index === 0 && isAuthenticatedUser ? "bg-muted" : ""}
+																className={
+																	index === 0 && isAuthenticatedUser
+																		? 'bg-muted'
+																		: ''
+																}
 															/>
 														</FormControl>
 														{index === 0 && isAuthenticatedUser && (
 															<FormDescription>
-																This email is from your authenticated account and cannot be changed.
+																This email is from your authenticated account
+																and cannot be changed.
 															</FormDescription>
 														)}
 														<FormMessage />
