--- conflicted
+++ resolved
@@ -364,7 +364,6 @@
 									Vercel Preview Environment
 								</AlertTitle>
 								<AlertDescription>
-<<<<<<< HEAD
 									<p>Click one of the following accounts to sign in:</p>
 									<ul className="list-disc pl-5 text-sm mt-2">
 										<li>
@@ -434,7 +433,6 @@
 										</li>
 										<li>
 											Password: <code className="font-semibold">password</code>
-=======
 									<p className="mb-2">
 										Magic links may not work in this preview environment.
 										Please:
@@ -448,7 +446,6 @@
 												*.vercel.app
 											</code>{' '}
 											to your Supabase project's redirect URLs
->>>>>>> 32251497
 										</li>
 									</ul>
 								</AlertDescription>
