import { createClient, SupabaseClient } from '@supabase/supabase-js';
import { v4 as uuidv4 } from 'uuid';
import type { DatabaseAdapter, HouseholdFilters, ChildFilters, RegistrationFilters, AttendanceFilters, IncidentFilters } from './types';
import type { Database } from './supabase-types';
import type {
	Household,
	Guardian,
	EmergencyContact,
	Child,
	RegistrationCycle,
	Registration,
	Ministry,
	MinistryEnrollment,
	Attendance,
	Incident,
	Event,
	User,
	LeaderProfile,
	MinistryLeaderMembership,
	MinistryAccount,
	BrandingSettings,
	BibleBeeYear,
	Division,
	EssayPrompt,
	Enrollment,
	EnrollmentOverride,
} from '../types';

export class SupabaseAdapter implements DatabaseAdapter {
	private client: SupabaseClient<Database>;

<<<<<<< HEAD
	constructor(supabaseUrl: string, supabaseAnonKey: string, customClient?: SupabaseClient) {
		this.client = customClient || createClient(supabaseUrl, supabaseAnonKey);
=======
	constructor(supabaseUrl: string, supabaseAnonKey: string) {
		this.client = createClient<Database>(supabaseUrl, supabaseAnonKey);
>>>>>>> a29c596f
	}

	// Households
	async getHousehold(id: string): Promise<Household | null> {
		const { data, error } = await this.client
			.from('households')
			.select('*')
			.eq('household_id', id)
			.single();

		if (error) {
			if (error.code === 'PGRST116') return null; // No rows returned
			throw error;
		}
		return data;
	}

	async createHousehold(
		data: Omit<Household, 'household_id' | 'created_at' | 'updated_at'>
	): Promise<Household> {
		const household = {
			...data,
			household_id: uuidv4(),
			created_at: new Date().toISOString(),
			updated_at: new Date().toISOString(),
		};

		const { data: result, error } = await this.client
			.from('households')
			.insert(household)
			.select()
			.single();

		if (error) throw error;
		return result;
	}

	async updateHousehold(id: string, data: Partial<Household>): Promise<Household> {
		const { data: result, error } = await this.client
			.from('households')
			.update({
				...data,
				updated_at: new Date().toISOString(),
			})
			.eq('household_id', id)
			.select()
			.single();

		if (error) throw error;
		return result;
	}

	async listHouseholds(filters?: HouseholdFilters): Promise<Household[]> {
		let query = this.client.from('households').select('*');

		if (filters?.city) {
			query = query.eq('city', filters.city);
		}
		if (filters?.state) {
			query = query.eq('state', filters.state);
		}
		if (filters?.zip) {
			query = query.eq('zip', filters.zip);
		}
		if (filters?.search) {
			query = query.or(
				`address_line1.ilike.%${filters.search}%,city.ilike.%${filters.search}%`
			);
		}
		if (filters?.limit) {
			query = query.limit(filters.limit);
		}
		if (filters?.offset) {
			query = query.range(
				filters.offset,
				filters.offset + (filters.limit || 20) - 1
			);
		}

		const { data, error } = await query;
		if (error) throw error;
		return data || [];
	}

	async deleteHousehold(id: string): Promise<void> {
		const { error } = await this.client
			.from('households')
			.delete()
			.eq('household_id', id);

		if (error) throw error;
	}

	// Children
	async getChild(id: string): Promise<Child | null> {
		const { data, error } = await this.client
			.from('children')
			.select('*')
			.eq('child_id', id)
			.single();

		if (error) {
			if (error.code === 'PGRST116') return null;
			throw error;
		}
		return data;
	}

	async createChild(
		data: Omit<Child, 'child_id' | 'created_at' | 'updated_at'>
	): Promise<Child> {
		const child = {
			...data,
			child_id: uuidv4(),
			created_at: new Date().toISOString(),
			updated_at: new Date().toISOString(),
		};

		const { data: result, error } = await this.client
			.from('children')
			.insert(child)
			.select()
			.single();

		if (error) throw error;
		return result;
	}

	async updateChild(id: string, data: Partial<Child>): Promise<Child> {
		const { data: result, error } = await this.client
			.from('children')
			.update({
				...data,
				updated_at: new Date().toISOString(),
			})
			.eq('child_id', id)
			.select()
			.single();

		if (error) throw error;
		return result;
	}

	async listChildren(filters?: ChildFilters): Promise<Child[]> {
		let query = this.client.from('children').select('*');

		if (filters?.householdId) {
			query = query.eq('household_id', filters.householdId);
		}
		if (filters?.isActive !== undefined) {
			query = query.eq('is_active', filters.isActive);
		}
		if (filters?.search) {
			query = query.or(
				`first_name.ilike.%${filters.search}%,last_name.ilike.%${filters.search}%`
			);
		}
		if (filters?.limit) {
			query = query.limit(filters.limit);
		}
		if (filters?.offset) {
			query = query.range(
				filters.offset,
				filters.offset + (filters.limit || 20) - 1
			);
		}

		const { data, error } = await query;
		if (error) throw error;
		return data || [];
	}

	async deleteChild(id: string): Promise<void> {
		const { error } = await this.client
			.from('children')
			.delete()
			.eq('child_id', id);

		if (error) throw error;
	}

	// Guardians
	async getGuardian(id: string): Promise<Guardian | null> {
		const { data, error } = await this.client
			.from('guardians')
			.select('*')
			.eq('guardian_id', id)
			.single();

		if (error) {
			if (error.code === 'PGRST116') return null;
			throw error;
		}
		return data;
	}

	async createGuardian(
		data: Omit<Guardian, 'guardian_id' | 'created_at' | 'updated_at'>
	): Promise<Guardian> {
		const guardian = {
			...data,
			guardian_id: uuidv4(),
			created_at: new Date().toISOString(),
			updated_at: new Date().toISOString(),
		};

		const { data: result, error } = await this.client
			.from('guardians')
			.insert(guardian)
			.select()
			.single();

		if (error) throw error;
		return result;
	}

	async updateGuardian(id: string, data: Partial<Guardian>): Promise<Guardian> {
		const { data: result, error } = await this.client
			.from('guardians')
			.update({
				...data,
				updated_at: new Date().toISOString(),
			})
			.eq('guardian_id', id)
			.select()
			.single();

		if (error) throw error;
		return result;
	}

	async listGuardians(householdId: string): Promise<Guardian[]> {
		const { data, error } = await this.client
			.from('guardians')
			.select('*')
			.eq('household_id', householdId);

		if (error) throw error;
		return data || [];
	}

	async deleteGuardian(id: string): Promise<void> {
		const { error } = await this.client
			.from('guardians')
			.delete()
			.eq('guardian_id', id);

		if (error) throw error;
	}

	// Emergency Contacts
	async getEmergencyContact(id: string): Promise<EmergencyContact | null> {
		const { data, error } = await this.client
			.from('emergency_contacts')
			.select('*')
			.eq('contact_id', id)
			.single();

		if (error) {
			if (error.code === 'PGRST116') return null;
			throw error;
		}
		return data;
	}

	async createEmergencyContact(
		data: Omit<EmergencyContact, 'contact_id' | 'created_at' | 'updated_at'>
	): Promise<EmergencyContact> {
		const contact = {
			...data,
			contact_id: uuidv4(),
			created_at: new Date().toISOString(),
			updated_at: new Date().toISOString(),
		};

		const { data: result, error } = await this.client
			.from('emergency_contacts')
			.insert(contact)
			.select()
			.single();

		if (error) throw error;
		return result;
	}

	async updateEmergencyContact(
		id: string,
		data: Partial<EmergencyContact>
	): Promise<EmergencyContact> {
		const { data: result, error } = await this.client
			.from('emergency_contacts')
			.update({
				...data,
				updated_at: new Date().toISOString(),
			})
			.eq('contact_id', id)
			.select()
			.single();

		if (error) throw error;
		return result;
	}

	async listEmergencyContacts(householdId: string): Promise<EmergencyContact[]> {
		const { data, error } = await this.client
			.from('emergency_contacts')
			.select('*')
			.eq('household_id', householdId);

		if (error) throw error;
		return data || [];
	}

	async deleteEmergencyContact(id: string): Promise<void> {
		const { error } = await this.client
			.from('emergency_contacts')
			.delete()
			.eq('contact_id', id);

		if (error) throw error;
	}

	// Registration Cycles
	async getRegistrationCycle(id: string): Promise<RegistrationCycle | null> {
		const { data, error } = await this.client
			.from('registration_cycles')
			.select('*')
			.eq('cycle_id', id)
			.single();

		if (error) {
			if (error.code === 'PGRST116') return null;
			throw error;
		}
		return data;
	}

	async createRegistrationCycle(
		data: Omit<RegistrationCycle, 'cycle_id' | 'created_at' | 'updated_at'>
	): Promise<RegistrationCycle> {
		const cycle = {
			...data,
			cycle_id: uuidv4(),
			created_at: new Date().toISOString(),
			updated_at: new Date().toISOString(),
		};

		const { data: result, error } = await this.client
			.from('registration_cycles')
			.insert(cycle)
			.select()
			.single();

		if (error) throw error;
		return result;
	}

	async updateRegistrationCycle(
		id: string,
		data: Partial<RegistrationCycle>
	): Promise<RegistrationCycle> {
		const { data: result, error } = await this.client
			.from('registration_cycles')
			.update({
				...data,
				updated_at: new Date().toISOString(),
			})
			.eq('cycle_id', id)
			.select()
			.single();

		if (error) throw error;
		return result;
	}

	async listRegistrationCycles(isActive?: boolean): Promise<RegistrationCycle[]> {
		let query = this.client.from('registration_cycles').select('*');

		if (isActive !== undefined) {
			query = query.eq('is_active', isActive);
		}

		const { data, error } = await query;
		if (error) throw error;
		return data || [];
	}

	async deleteRegistrationCycle(id: string): Promise<void> {
		const { error } = await this.client
			.from('registration_cycles')
			.delete()
			.eq('cycle_id', id);

		if (error) throw error;
	}

	// Registrations
	async getRegistration(id: string): Promise<Registration | null> {
		const { data, error } = await this.client
			.from('registrations')
			.select('*')
			.eq('registration_id', id)
			.single();

		if (error) {
			if (error.code === 'PGRST116') return null;
			throw error;
		}
		return data;
	}

	async createRegistration(
		data: Omit<Registration, 'registration_id' | 'created_at' | 'updated_at'>
	): Promise<Registration> {
		const registration = {
			...data,
			registration_id: uuidv4(),
			created_at: new Date().toISOString(),
			updated_at: new Date().toISOString(),
		};

		const { data: result, error } = await this.client
			.from('registrations')
			.insert(registration)
			.select()
			.single();

		if (error) throw error;
		return result;
	}

	async updateRegistration(
		id: string,
		data: Partial<Registration>
	): Promise<Registration> {
		const { data: result, error } = await this.client
			.from('registrations')
			.update({
				...data,
				updated_at: new Date().toISOString(),
			})
			.eq('registration_id', id)
			.select()
			.single();

		if (error) throw error;
		return result;
	}

	async listRegistrations(filters?: RegistrationFilters): Promise<Registration[]> {
		let query = this.client.from('registrations').select('*');

		if (filters?.childId) {
			query = query.eq('child_id', filters.childId);
		}
		if (filters?.cycleId) {
			query = query.eq('cycle_id', filters.cycleId);
		}
		if (filters?.status) {
			query = query.eq('status', filters.status);
		}
		if (filters?.limit) {
			query = query.limit(filters.limit);
		}
		if (filters?.offset) {
			query = query.range(
				filters.offset,
				filters.offset + (filters.limit || 20) - 1
			);
		}

		const { data, error } = await query;
		if (error) throw error;
		return data || [];
	}

	async deleteRegistration(id: string): Promise<void> {
		const { error } = await this.client
			.from('registrations')
			.delete()
			.eq('registration_id', id);

		if (error) throw error;
	}

	// Ministries
	async getMinistry(id: string): Promise<Ministry | null> {
		const { data, error } = await this.client
			.from('ministries')
			.select('*')
			.eq('ministry_id', id)
			.single();

		if (error) {
			if (error.code === 'PGRST116') return null;
			throw error;
		}
		return data;
	}

	async createMinistry(
		data: Omit<Ministry, 'ministry_id' | 'created_at' | 'updated_at'>
	): Promise<Ministry> {
		const ministry = {
			...data,
			ministry_id: uuidv4(),
			created_at: new Date().toISOString(),
			updated_at: new Date().toISOString(),
		};

		const { data: result, error } = await this.client
			.from('ministries')
			.insert(ministry)
			.select()
			.single();

		if (error) throw error;
		return result;
	}

	async updateMinistry(id: string, data: Partial<Ministry>): Promise<Ministry> {
		const { data: result, error } = await this.client
			.from('ministries')
			.update({
				...data,
				updated_at: new Date().toISOString(),
			})
			.eq('ministry_id', id)
			.select()
			.single();

		if (error) throw error;
		return result;
	}

	async listMinistries(isActive?: boolean): Promise<Ministry[]> {
		let query = this.client.from('ministries').select('*');

		if (isActive !== undefined) {
			query = query.eq('is_active', isActive);
		}

		const { data, error } = await query;
		if (error) throw error;
		return data || [];
	}

	async deleteMinistry(id: string): Promise<void> {
		const { error } = await this.client
			.from('ministries')
			.delete()
			.eq('ministry_id', id);

		if (error) throw error;
	}

	// Ministry Enrollments
	async getMinistryEnrollment(id: string): Promise<MinistryEnrollment | null> {
		const { data, error } = await this.client
			.from('ministry_enrollments')
			.select('*')
			.eq('enrollment_id', id)
			.single();

		if (error) {
			if (error.code === 'PGRST116') return null;
			throw error;
		}
		return data;
	}

	async createMinistryEnrollment(
		data: Omit<MinistryEnrollment, 'enrollment_id' | 'created_at' | 'updated_at'>
	): Promise<MinistryEnrollment> {
		const enrollment = {
			...data,
			enrollment_id: uuidv4(),
			created_at: new Date().toISOString(),
			updated_at: new Date().toISOString(),
		};

		const { data: result, error } = await this.client
			.from('ministry_enrollments')
			.insert(enrollment)
			.select()
			.single();

		if (error) throw error;
		return result;
	}

	async updateMinistryEnrollment(
		id: string,
		data: Partial<MinistryEnrollment>
	): Promise<MinistryEnrollment> {
		const { data: result, error } = await this.client
			.from('ministry_enrollments')
			.update({
				...data,
				updated_at: new Date().toISOString(),
			})
			.eq('enrollment_id', id)
			.select()
			.single();

		if (error) throw error;
		return result;
	}

	async listMinistryEnrollments(
		childId?: string,
		ministryId?: string,
		cycleId?: string
	): Promise<MinistryEnrollment[]> {
		let query = this.client.from('ministry_enrollments').select('*');

		if (childId) {
			query = query.eq('child_id', childId);
		}
		if (ministryId) {
			query = query.eq('ministry_id', ministryId);
		}
		if (cycleId) {
			query = query.eq('cycle_id', cycleId);
		}

		const { data, error } = await query;
		if (error) throw error;
		return data || [];
	}

	async deleteMinistryEnrollment(id: string): Promise<void> {
		const { error } = await this.client
			.from('ministry_enrollments')
			.delete()
			.eq('enrollment_id', id);

		if (error) throw error;
	}

	// Attendance
	async getAttendance(id: string): Promise<Attendance | null> {
		const { data, error } = await this.client
			.from('attendance')
			.select('*')
			.eq('attendance_id', id)
			.single();

		if (error) {
			if (error.code === 'PGRST116') return null;
			throw error;
		}
		return data;
	}

	async createAttendance(
		data: Omit<Attendance, 'attendance_id' | 'created_at' | 'updated_at'>
	): Promise<Attendance> {
		const attendance = {
			...data,
			attendance_id: uuidv4(),
			created_at: new Date().toISOString(),
			updated_at: new Date().toISOString(),
		};

		const { data: result, error } = await this.client
			.from('attendance')
			.insert(attendance)
			.select()
			.single();

		if (error) throw error;
		return result;
	}

	async updateAttendance(id: string, data: Partial<Attendance>): Promise<Attendance> {
		const { data: result, error } = await this.client
			.from('attendance')
			.update({
				...data,
				updated_at: new Date().toISOString(),
			})
			.eq('attendance_id', id)
			.select()
			.single();

		if (error) throw error;
		return result;
	}

	async listAttendance(filters?: AttendanceFilters): Promise<Attendance[]> {
		let query = this.client.from('attendance').select('*');

		if (filters?.childId) {
			query = query.eq('child_id', filters.childId);
		}
		if (filters?.eventId) {
			query = query.eq('event_id', filters.eventId);
		}
		if (filters?.date) {
			query = query.eq('date', filters.date);
		}
		if (filters?.limit) {
			query = query.limit(filters.limit);
		}
		if (filters?.offset) {
			query = query.range(
				filters.offset,
				filters.offset + (filters.limit || 20) - 1
			);
		}

		const { data, error } = await query;
		if (error) throw error;
		return data || [];
	}

	async deleteAttendance(id: string): Promise<void> {
		const { error } = await this.client
			.from('attendance')
			.delete()
			.eq('attendance_id', id);

		if (error) throw error;
	}

	// Incidents
	async getIncident(id: string): Promise<Incident | null> {
		const { data, error } = await this.client
			.from('incidents')
			.select('*')
			.eq('incident_id', id)
			.single();

		if (error) {
			if (error.code === 'PGRST116') return null;
			throw error;
		}
		return data;
	}

	async createIncident(
		data: Omit<Incident, 'incident_id' | 'created_at' | 'updated_at'>
	): Promise<Incident> {
		const incident = {
			...data,
			incident_id: uuidv4(),
			created_at: new Date().toISOString(),
			updated_at: new Date().toISOString(),
		};

		const { data: result, error } = await this.client
			.from('incidents')
			.insert(incident)
			.select()
			.single();

		if (error) throw error;
		return result;
	}

	async updateIncident(id: string, data: Partial<Incident>): Promise<Incident> {
		const { data: result, error } = await this.client
			.from('incidents')
			.update({
				...data,
				updated_at: new Date().toISOString(),
			})
			.eq('incident_id', id)
			.select()
			.single();

		if (error) throw error;
		return result;
	}

	async listIncidents(filters?: IncidentFilters): Promise<Incident[]> {
		let query = this.client.from('incidents').select('*');

		if (filters?.childId) {
			query = query.eq('child_id', filters.childId);
		}
		if (filters?.resolved !== undefined) {
			if (filters.resolved) {
				query = query.not('admin_acknowledged_at', 'is', null);
			} else {
				query = query.is('admin_acknowledged_at', null);
			}
		}
		if (filters?.limit) {
			query = query.limit(filters.limit);
		}
		if (filters?.offset) {
			query = query.range(
				filters.offset,
				filters.offset + (filters.limit || 20) - 1
			);
		}

		const { data, error } = await query;
		if (error) throw error;
		return data || [];
	}

	async deleteIncident(id: string): Promise<void> {
		const { error } = await this.client
			.from('incidents')
			.delete()
			.eq('incident_id', id);

		if (error) throw error;
	}

	// Events
	async getEvent(id: string): Promise<Event | null> {
		const { data, error } = await this.client
			.from('events')
			.select('*')
			.eq('event_id', id)
			.single();

		if (error) {
			if (error.code === 'PGRST116') return null;
			throw error;
		}
		return data;
	}

	async createEvent(
		data: Omit<Event, 'event_id' | 'created_at' | 'updated_at'>
	): Promise<Event> {
		const event = {
			...data,
			event_id: uuidv4(),
			created_at: new Date().toISOString(),
			updated_at: new Date().toISOString(),
		};

		const { data: result, error } = await this.client
			.from('events')
			.insert(event)
			.select()
			.single();

		if (error) throw error;
		return result;
	}

	async updateEvent(id: string, data: Partial<Event>): Promise<Event> {
		const { data: result, error } = await this.client
			.from('events')
			.update({
				...data,
				updated_at: new Date().toISOString(),
			})
			.eq('event_id', id)
			.select()
			.single();

		if (error) throw error;
		return result;
	}

	async listEvents(): Promise<Event[]> {
		const { data, error } = await this.client
			.from('events')
			.select('*');

		if (error) throw error;
		return data || [];
	}

	async deleteEvent(id: string): Promise<void> {
		const { error } = await this.client
			.from('events')
			.delete()
			.eq('event_id', id);

		if (error) throw error;
	}

	// Users
	async getUser(id: string): Promise<User | null> {
		const { data, error } = await this.client
			.from('users')
			.select('*')
			.eq('user_id', id)
			.single();

		if (error) {
			if (error.code === 'PGRST116') return null;
			throw error;
		}
		return data;
	}

	async createUser(
		data: Omit<User, 'user_id' | 'created_at' | 'updated_at'>
	): Promise<User> {
		const user = {
			...data,
			user_id: uuidv4(),
			created_at: new Date().toISOString(),
			updated_at: new Date().toISOString(),
		};

		const { data: result, error } = await this.client
			.from('users')
			.insert(user)
			.select()
			.single();

		if (error) throw error;
		return result;
	}

	async updateUser(id: string, data: Partial<User>): Promise<User> {
		const { data: result, error } = await this.client
			.from('users')
			.update({
				...data,
				updated_at: new Date().toISOString(),
			})
			.eq('user_id', id)
			.select()
			.single();

		if (error) throw error;
		return result;
	}

	async listUsers(): Promise<User[]> {
		const { data, error } = await this.client
			.from('users')
			.select('*');

		if (error) throw error;
		return data || [];
	}

	async deleteUser(id: string): Promise<void> {
		const { error } = await this.client
			.from('users')
			.delete()
			.eq('user_id', id);

		if (error) throw error;
	}

	// Leader Profiles
	async getLeaderProfile(id: string): Promise<LeaderProfile | null> {
		const { data, error } = await this.client
			.from('leader_profiles')
			.select('*')
			.eq('leader_id', id)
			.single();

		if (error) {
			if (error.code === 'PGRST116') return null;
			throw error;
		}
		return data;
	}

	async createLeaderProfile(
		data: Omit<LeaderProfile, 'leader_id' | 'created_at' | 'updated_at'>
	): Promise<LeaderProfile> {
		const leader = {
			...data,
			leader_id: uuidv4(),
			created_at: new Date().toISOString(),
			updated_at: new Date().toISOString(),
		};

		const { data: result, error } = await this.client
			.from('leader_profiles')
			.insert(leader)
			.select()
			.single();

		if (error) throw error;
		return result;
	}

	async updateLeaderProfile(
		id: string,
		data: Partial<LeaderProfile>
	): Promise<LeaderProfile> {
		const { data: result, error } = await this.client
			.from('leader_profiles')
			.update({
				...data,
				updated_at: new Date().toISOString(),
			})
			.eq('leader_id', id)
			.select()
			.single();

		if (error) throw error;
		return result;
	}

	async listLeaderProfiles(isActive?: boolean): Promise<LeaderProfile[]> {
		let query = this.client.from('leader_profiles').select('*');

		if (isActive !== undefined) {
			query = query.eq('is_active', isActive);
		}

		const { data, error } = await query;
		if (error) throw error;
		return data || [];
	}

	async deleteLeaderProfile(id: string): Promise<void> {
		const { error } = await this.client
			.from('leader_profiles')
			.delete()
			.eq('leader_id', id);

		if (error) throw error;
	}

	// Ministry Leader Memberships
	async getMinistryLeaderMembership(
		id: string
	): Promise<MinistryLeaderMembership | null> {
		const { data, error } = await this.client
			.from('ministry_leader_memberships')
			.select('*')
			.eq('membership_id', id)
			.single();

		if (error) {
			if (error.code === 'PGRST116') return null;
			throw error;
		}
		return data;
	}

	async createMinistryLeaderMembership(
		data: Omit<MinistryLeaderMembership, 'membership_id' | 'created_at' | 'updated_at'>
	): Promise<MinistryLeaderMembership> {
		const membership = {
			...data,
			membership_id: uuidv4(),
			created_at: new Date().toISOString(),
			updated_at: new Date().toISOString(),
		};

		const { data: result, error } = await this.client
			.from('ministry_leader_memberships')
			.insert(membership)
			.select()
			.single();

		if (error) throw error;
		return result;
	}

	async updateMinistryLeaderMembership(
		id: string,
		data: Partial<MinistryLeaderMembership>
	): Promise<MinistryLeaderMembership> {
		const { data: result, error } = await this.client
			.from('ministry_leader_memberships')
			.update({
				...data,
				updated_at: new Date().toISOString(),
			})
			.eq('membership_id', id)
			.select()
			.single();

		if (error) throw error;
		return result;
	}

	async listMinistryLeaderMemberships(
		ministryId?: string,
		leaderId?: string
	): Promise<MinistryLeaderMembership[]> {
		let query = this.client.from('ministry_leader_memberships').select('*');

		if (ministryId) {
			query = query.eq('ministry_id', ministryId);
		}
		if (leaderId) {
			query = query.eq('leader_id', leaderId);
		}

		const { data, error } = await query;
		if (error) throw error;
		return data || [];
	}

	async deleteMinistryLeaderMembership(id: string): Promise<void> {
		const { error } = await this.client
			.from('ministry_leader_memberships')
			.delete()
			.eq('membership_id', id);

		if (error) throw error;
	}

	// Ministry Accounts
	async getMinistryAccount(id: string): Promise<MinistryAccount | null> {
		const { data, error } = await this.client
			.from('ministry_accounts')
			.select('*')
			.eq('ministry_id', id)
			.single();

		if (error) {
			if (error.code === 'PGRST116') return null;
			throw error;
		}
		return data;
	}

	async createMinistryAccount(
		data: Omit<MinistryAccount, 'created_at' | 'updated_at'>
	): Promise<MinistryAccount> {
		const account = {
			...data,
			created_at: new Date().toISOString(),
			updated_at: new Date().toISOString(),
		};

		const { data: result, error } = await this.client
			.from('ministry_accounts')
			.insert(account)
			.select()
			.single();

		if (error) throw error;
		return result;
	}

	async updateMinistryAccount(
		id: string,
		data: Partial<MinistryAccount>
	): Promise<MinistryAccount> {
		const { data: result, error } = await this.client
			.from('ministry_accounts')
			.update({
				...data,
				updated_at: new Date().toISOString(),
			})
			.eq('ministry_id', id)
			.select()
			.single();

		if (error) throw error;
		return result;
	}

	async listMinistryAccounts(): Promise<MinistryAccount[]> {
		const { data, error } = await this.client
			.from('ministry_accounts')
			.select('*');

		if (error) throw error;
		return data || [];
	}

	async deleteMinistryAccount(id: string): Promise<void> {
		const { error } = await this.client
			.from('ministry_accounts')
			.delete()
			.eq('ministry_id', id);

		if (error) throw error;
	}

	// Branding Settings
	async getBrandingSettings(settingId: string): Promise<BrandingSettings | null> {
		const { data, error } = await this.client
			.from('branding_settings')
			.select('*')
			.eq('setting_id', settingId)
			.single();

		if (error) {
			if (error.code === 'PGRST116') return null;
			throw error;
		}
		return data;
	}

	async createBrandingSettings(
		data: Omit<BrandingSettings, 'setting_id' | 'created_at' | 'updated_at'>
	): Promise<BrandingSettings> {
		const settings = {
			...data,
			setting_id: uuidv4(),
			created_at: new Date().toISOString(),
			updated_at: new Date().toISOString(),
		};

		const { data: result, error } = await this.client
			.from('branding_settings')
			.insert(settings)
			.select()
			.single();

		if (error) throw error;
		return result;
	}

	async updateBrandingSettings(
		settingId: string,
		data: Partial<BrandingSettings>
	): Promise<BrandingSettings> {
		const { data: result, error } = await this.client
			.from('branding_settings')
			.update({
				...data,
				updated_at: new Date().toISOString(),
			})
			.eq('setting_id', settingId)
			.select()
			.single();

		if (error) throw error;
		return result;
	}

	async listBrandingSettings(): Promise<BrandingSettings[]> {
		const { data, error } = await this.client
			.from('branding_settings')
			.select('*');

		if (error) throw error;
		return data || [];
	}

	async deleteBrandingSettings(settingId: string): Promise<void> {
		const { error } = await this.client
			.from('branding_settings')
			.delete()
			.eq('setting_id', settingId);

		if (error) throw error;
	}

	// Bible Bee entities (simplified implementations)
	async getBibleBeeYear(id: string): Promise<BibleBeeYear | null> {
		const { data, error } = await this.client
			.from('bible_bee_years')
			.select('*')
			.eq('id', id)
			.single();

		if (error) {
			if (error.code === 'PGRST116') return null;
			throw error;
		}
		return data;
	}

	async createBibleBeeYear(
		data: Omit<BibleBeeYear, 'created_at' | 'updated_at'>
	): Promise<BibleBeeYear> {
		const year = {
			...data,
			created_at: new Date().toISOString(),
			updated_at: new Date().toISOString(),
		};

		const { data: result, error } = await this.client
			.from('bible_bee_years')
			.insert(year)
			.select()
			.single();

		if (error) throw error;
		return result;
	}

	async updateBibleBeeYear(
		id: string,
		data: Partial<BibleBeeYear>
	): Promise<BibleBeeYear> {
		const { data: result, error } = await this.client
			.from('bible_bee_years')
			.update({
				...data,
				updated_at: new Date().toISOString(),
			})
			.eq('id', id)
			.select()
			.single();

		if (error) throw error;
		return result;
	}

	async listBibleBeeYears(): Promise<BibleBeeYear[]> {
		const { data, error } = await this.client
			.from('bible_bee_years')
			.select('*');

		if (error) throw error;
		return data || [];
	}

	async deleteBibleBeeYear(id: string): Promise<void> {
		const { error } = await this.client
			.from('bible_bee_years')
			.delete()
			.eq('id', id);

		if (error) throw error;
	}

	async getDivision(id: string): Promise<Division | null> {
		const { data, error } = await this.client
			.from('divisions')
			.select('*')
			.eq('id', id)
			.single();

		if (error) {
			if (error.code === 'PGRST116') return null;
			throw error;
		}
		return data;
	}

	async createDivision(
		data: Omit<Division, 'created_at' | 'updated_at'>
	): Promise<Division> {
		const division = {
			...data,
			created_at: new Date().toISOString(),
			updated_at: new Date().toISOString(),
		};

		const { data: result, error } = await this.client
			.from('divisions')
			.insert(division)
			.select()
			.single();

		if (error) throw error;
		return result;
	}

	async updateDivision(id: string, data: Partial<Division>): Promise<Division> {
		const { data: result, error } = await this.client
			.from('divisions')
			.update({
				...data,
				updated_at: new Date().toISOString(),
			})
			.eq('id', id)
			.select()
			.single();

		if (error) throw error;
		return result;
	}

	async listDivisions(bibleBeeYearId?: string): Promise<Division[]> {
		let query = this.client.from('divisions').select('*');

		if (bibleBeeYearId) {
			query = query.eq('bible_bee_year_id', bibleBeeYearId);
		}

		const { data, error } = await query;
		if (error) throw error;
		return data || [];
	}

	async deleteDivision(id: string): Promise<void> {
		const { error } = await this.client
			.from('divisions')
			.delete()
			.eq('id', id);

		if (error) throw error;
	}

	async getEssayPrompt(id: string): Promise<EssayPrompt | null> {
		const { data, error } = await this.client
			.from('essay_prompts')
			.select('*')
			.eq('id', id)
			.single();

		if (error) {
			if (error.code === 'PGRST116') return null;
			throw error;
		}
		return data;
	}

	async createEssayPrompt(
		data: Omit<EssayPrompt, 'created_at' | 'updated_at'>
	): Promise<EssayPrompt> {
		const prompt = {
			...data,
			created_at: new Date().toISOString(),
			updated_at: new Date().toISOString(),
		};

		const { data: result, error } = await this.client
			.from('essay_prompts')
			.insert(prompt)
			.select()
			.single();

		if (error) throw error;
		return result;
	}

	async updateEssayPrompt(
		id: string,
		data: Partial<EssayPrompt>
	): Promise<EssayPrompt> {
		const { data: result, error } = await this.client
			.from('essay_prompts')
			.update({
				...data,
				updated_at: new Date().toISOString(),
			})
			.eq('id', id)
			.select()
			.single();

		if (error) throw error;
		return result;
	}

	async listEssayPrompts(divisionId?: string): Promise<EssayPrompt[]> {
		let query = this.client.from('essay_prompts').select('*');

		if (divisionId) {
			query = query.eq('division_id', divisionId);
		}

		const { data, error } = await query;
		if (error) throw error;
		return data || [];
	}

	async deleteEssayPrompt(id: string): Promise<void> {
		const { error } = await this.client
			.from('essay_prompts')
			.delete()
			.eq('id', id);

		if (error) throw error;
	}

	async getEnrollment(id: string): Promise<Enrollment | null> {
		const { data, error } = await this.client
			.from('enrollments')
			.select('*')
			.eq('id', id)
			.single();

		if (error) {
			if (error.code === 'PGRST116') return null;
			throw error;
		}
		return data;
	}

	async createEnrollment(
		data: Omit<Enrollment, 'created_at' | 'updated_at'>
	): Promise<Enrollment> {
		const enrollment = {
			...data,
			created_at: new Date().toISOString(),
			updated_at: new Date().toISOString(),
		};

		const { data: result, error } = await this.client
			.from('enrollments')
			.insert(enrollment)
			.select()
			.single();

		if (error) throw error;
		return result;
	}

	async updateEnrollment(id: string, data: Partial<Enrollment>): Promise<Enrollment> {
		const { data: result, error } = await this.client
			.from('enrollments')
			.update({
				...data,
				updated_at: new Date().toISOString(),
			})
			.eq('id', id)
			.select()
			.single();

		if (error) throw error;
		return result;
	}

	async listEnrollments(
		childId?: string,
		bibleBeeYearId?: string
	): Promise<Enrollment[]> {
		let query = this.client.from('enrollments').select('*');

		if (childId) {
			query = query.eq('child_id', childId);
		}
		if (bibleBeeYearId) {
			query = query.eq('bible_bee_year_id', bibleBeeYearId);
		}

		const { data, error } = await query;
		if (error) throw error;
		return data || [];
	}

	async deleteEnrollment(id: string): Promise<void> {
		const { error } = await this.client
			.from('enrollments')
			.delete()
			.eq('id', id);

		if (error) throw error;
	}

	async getEnrollmentOverride(id: string): Promise<EnrollmentOverride | null> {
		const { data, error } = await this.client
			.from('enrollment_overrides')
			.select('*')
			.eq('id', id)
			.single();

		if (error) {
			if (error.code === 'PGRST116') return null;
			throw error;
		}
		return data;
	}

	async createEnrollmentOverride(
		data: Omit<EnrollmentOverride, 'created_at' | 'updated_at'>
	): Promise<EnrollmentOverride> {
		const override = {
			...data,
			created_at: new Date().toISOString(),
			updated_at: new Date().toISOString(),
		};

		const { data: result, error } = await this.client
			.from('enrollment_overrides')
			.insert(override)
			.select()
			.single();

		if (error) throw error;
		return result;
	}

	async updateEnrollmentOverride(
		id: string,
		data: Partial<EnrollmentOverride>
	): Promise<EnrollmentOverride> {
		const { data: result, error } = await this.client
			.from('enrollment_overrides')
			.update({
				...data,
				updated_at: new Date().toISOString(),
			})
			.eq('id', id)
			.select()
			.single();

		if (error) throw error;
		return result;
	}

	async listEnrollmentOverrides(enrollmentId?: string): Promise<EnrollmentOverride[]> {
		let query = this.client.from('enrollment_overrides').select('*');

		if (enrollmentId) {
			query = query.eq('enrollment_id', enrollmentId);
		}

		const { data, error } = await query;
		if (error) throw error;
		return data || [];
	}

	async deleteEnrollmentOverride(id: string): Promise<void> {
		const { error } = await this.client
			.from('enrollment_overrides')
			.delete()
			.eq('id', id);

		if (error) throw error;
	}

	// Realtime subscription implementation
	subscribeToTable<T>(table: string, callback: (payload: T) => void): () => void {
		const channel = this.client
			.channel(`public:${table}`)
			.on(
				'postgres_changes',
				{ event: '*', schema: 'public', table },
				(payload) => {
					callback(payload.new as unknown as T);
				}
			)
			.subscribe();

		// Return unsubscribe function
		return () => {
			this.client.removeChannel(channel);
		};
	}

	// Implement transaction support
	async transaction<T>(callback: () => Promise<T>): Promise<T> {
		// Note: Supabase doesn't have direct transaction support in the JS client
		// For now, just execute the callback
		// In the future, consider using pg connection to handle transactions
		return callback();
	}
}<|MERGE_RESOLUTION|>--- conflicted
+++ resolved
@@ -29,14 +29,10 @@
 export class SupabaseAdapter implements DatabaseAdapter {
 	private client: SupabaseClient<Database>;
 
-<<<<<<< HEAD
-	constructor(supabaseUrl: string, supabaseAnonKey: string, customClient?: SupabaseClient) {
-		this.client = customClient || createClient(supabaseUrl, supabaseAnonKey);
-=======
-	constructor(supabaseUrl: string, supabaseAnonKey: string) {
-		this.client = createClient<Database>(supabaseUrl, supabaseAnonKey);
->>>>>>> a29c596f
-	}
+
+constructor(supabaseUrl: string, supabaseAnonKey: string, customClient?: SupabaseClient<Database>) {
+	this.client = customClient || createClient<Database>(supabaseUrl, supabaseAnonKey);
+}
 
 	// Households
 	async getHousehold(id: string): Promise<Household | null> {
