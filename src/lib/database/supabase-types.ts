/**
 * This file contains types generated from the Supabase schema.
 * DO NOT EDIT MANUALLY. This file is auto-generated.
 * Generated on: 2025-09-03T04:58:27.464Z
 */

export type SupabaseJson =
  | string
  | number
  | boolean
  | null
  | { [key: string]: SupabaseJson | undefined }
  | SupabaseJson[]

export type Database = {
  public: {
    Tables: {
<<<<<<< HEAD
      attendance: {
        Row: {
          attendance_id: string
          check_in_at: string | null
          checked_in_by: string | null
          child_id: string | null
          created_at: string | null
          date: string | null
          event_id: string | null
          timeslot_id: string | null
        }
        Insert: {
          attendance_id: string
          check_in_at?: string | null
          checked_in_by?: string | null
          child_id?: string | null
          created_at?: string | null
          date?: string | null
          event_id?: string | null
          timeslot_id?: string | null
        }
        Update: {
          attendance_id?: string
          check_in_at?: string | null
          checked_in_by?: string | null
          child_id?: string | null
          created_at?: string | null
          date?: string | null
          event_id?: string | null
          timeslot_id?: string | null
        }
        Relationships: [
          {
            foreignKeyName: "attendance_event_id_fkey"
            columns: ["event_id"]
            isOneToOne: false
            referencedRelation: "events"
            referencedColumns: ["event_id"]
          },
        ]
      }
      bible_bee_years: {
        Row: {
          competition_end_date: string | null
          competition_start_date: string | null
          created_at: string | null
          description: string | null
          id: string
          is_active: boolean | null
          name: string
          registration_close_date: string | null
          registration_open_date: string | null
          updated_at: string | null
          year: number
        }
        Insert: {
          competition_end_date?: string | null
          competition_start_date?: string | null
          created_at?: string | null
          description?: string | null
          id?: string
          is_active?: boolean | null
          name: string
          registration_close_date?: string | null
          registration_open_date?: string | null
          updated_at?: string | null
          year: number
        }
        Update: {
          competition_end_date?: string | null
          competition_start_date?: string | null
          created_at?: string | null
          description?: string | null
          id?: string
          is_active?: boolean | null
          name?: string
          registration_close_date?: string | null
          registration_open_date?: string | null
          updated_at?: string | null
          year?: number
          created_at: string | null
          description: string | null
          name: string | null
          year: number
          year_id: string
        }
        Insert: {
          created_at?: string | null
          description?: string | null
          name?: string | null
          year: number
          year_id: string
        }
        Update: {
          created_at?: string | null
          description?: string | null
          name?: string | null
          year?: number
          year_id?: string
        }
        Relationships: []
      }
=======
>>>>>>> a02007ef
      branding_settings: {
        Row: {
          app_name: string | null
          created_at: string | null
<<<<<<< HEAD
          custom_css: string | null
          font_family: string | null
          logo_url: string | null
          organization_name: string | null
=======
          description: string | null
>>>>>>> a02007ef
          font_family: string | null
          instagram_url: string | null
          logo_url: string | null
          ministry_id: string | null
          org_id: string
          organization_name: string | null
          primary_color: string | null
          secondary_color: string | null
          setting_id: string
          updated_at: string | null
          use_logo_only: boolean | null
          youtube_url: string | null
        }
        Insert: {
          app_name?: string | null
          created_at?: string | null
<<<<<<< HEAD
          custom_css?: string | null
          font_family?: string | null
          logo_url?: string | null
          organization_name?: string | null
=======
          description?: string | null
>>>>>>> a02007ef
          font_family?: string | null
          instagram_url?: string | null
          logo_url?: string | null
          ministry_id?: string | null
          org_id: string
          organization_name?: string | null
          primary_color?: string | null
          secondary_color?: string | null
          setting_id?: string
          updated_at?: string | null
          use_logo_only?: boolean | null
          youtube_url?: string | null
        }
        Update: {
          app_name?: string | null
          created_at?: string | null
<<<<<<< HEAD
          custom_css?: string | null
          font_family?: string | null
          logo_url?: string | null
          organization_name?: string | null
=======
          description?: string | null
>>>>>>> a02007ef
          font_family?: string | null
          instagram_url?: string | null
          logo_url?: string | null
          ministry_id?: string | null
          org_id?: string
          organization_name?: string | null
          primary_color?: string | null
          secondary_color?: string | null
          setting_id?: string
          updated_at?: string | null
          use_logo_only?: boolean | null
          youtube_url?: string | null
        }
        Relationships: []
      }
<<<<<<< HEAD
      child_year_profiles: {
        Row: {
          child_id: string | null
          created_at: string | null
          cycle_id: string | null
          grade: string | null
          notes: string | null
          profile_id: string
          division_id: string | null
          grade: string | null
          profile_id: string
          year_id: string | null
        }
        Insert: {
          child_id?: string | null
          created_at?: string | null
          cycle_id?: string | null
          grade?: string | null
          notes?: string | null
          profile_id: string
          division_id?: string | null
          grade?: string | null
          profile_id?: string
          year_id?: string | null
        }
        Update: {
          child_id?: string | null
          created_at?: string | null
          cycle_id?: string | null
          grade?: string | null
          notes?: string | null
          profile_id?: string
          division_id?: string | null
          grade?: string | null
          profile_id?: string
          year_id?: string | null
        }
        Relationships: []
      }
      children: {
        Row: {
          allergies: string | null
          birth_date: string | null
          child_id: string
          child_mobile: string | null
          created_at: string | null
          external_household_id: string | null
          external_id: string | null
          first_name: string | null
          gender: string | null
          grade: string | null
          household_id: string | null
          household_uuid: string | null
          child_mobile: string | null
          created_at: string
          external_household_id: string | null
          external_id: string | null
          grade: string | null
          household_id: string | null
          household_uuid: string | null
          id: number
          is_active: boolean | null
          last_name: string | null
          mobile_phone: string | null
          notes: string | null
          special_needs: boolean | null
          updated_at: string | null
        }
        Insert: {
          allergies?: string | null
          birth_date?: string | null
          child_id: string
          child_mobile?: string | null
          created_at?: string | null
          external_household_id?: string | null
          external_id?: string | null
          first_name?: string | null
          gender?: string | null
          grade?: string | null
          household_id?: string | null
          household_uuid?: string | null
          child_mobile?: string | null
          created_at?: string
          external_household_id?: string | null
          external_id?: string | null
          grade?: string | null
          household_id?: string | null
          household_uuid?: string | null
          id?: number
          is_active?: boolean | null
          last_name?: string | null
          mobile_phone?: string | null
          notes?: string | null
          special_needs?: boolean | null
          updated_at?: string | null
        }
        Update: {
          allergies?: string | null
          birth_date?: string | null
          child_id?: string
          child_mobile?: string | null
          created_at?: string | null
          external_household_id?: string | null
          external_id?: string | null
          first_name?: string | null
          gender?: string | null
          grade?: string | null
          household_id?: string | null
          household_uuid?: string | null
          child_mobile?: string | null
          created_at?: string
          external_household_id?: string | null
          external_id?: string | null
          grade?: string | null
          household_id?: string | null
          household_uuid?: string | null
          id?: number
          is_active?: boolean | null
          last_name?: string | null
          mobile_phone?: string | null
          notes?: string | null
          special_needs?: boolean | null
          updated_at?: string | null
        }
        Relationships: [
          {
            foreignKeyName: "children_household_id_fkey"
            columns: ["household_id"]
            isOneToOne: false
            referencedRelation: "households"
            referencedColumns: ["household_id"]
          },
          {
            foreignKeyName: "children_household_uuid_fkey"
            columns: ["household_uuid"]
            isOneToOne: false
            referencedRelation: "households"
            referencedColumns: ["household_uuid"]
          },
        ]
      }
      competition_years: {
        Row: {
          created_at: string | null
          description: string | null
          id: string
          name: string | null
          updated_at: string | null
          year: number | null
        }
        Insert: {
          created_at?: string | null
          description?: string | null
          id: string
          name?: string | null
          updated_at?: string | null
          year?: number | null
        }
        Update: {
          created_at?: string | null
          description?: string | null
          id?: string
          name?: string | null
          updated_at?: string | null
          year?: number | null
        }
        Relationships: []
      }
      divisions: {
        Row: {
          bible_bee_year_id: string | null
          created_at: string | null
          description: string | null
          id: string
          max_age: number | null
          max_grade: number | null
          min_age: number | null
          min_grade: number | null
          min_scriptures: number | null
          name: string
          requires_essay: boolean | null
          updated_at: string | null
        }
        Insert: {
          bible_bee_year_id?: string | null
          created_at?: string | null
          description?: string | null
          id?: string
          max_age?: number | null
          max_grade?: number | null
          min_age?: number | null
          min_grade?: number | null
          min_scriptures?: number | null
          name: string
          requires_essay?: boolean | null
          updated_at?: string | null
        }
        Update: {
          bible_bee_year_id?: string | null
          created_at?: string | null
          description?: string | null
          id?: string
          max_age?: number | null
          max_grade?: number | null
          min_age?: number | null
          min_grade?: number | null
          min_scriptures?: number | null
          name?: string
          requires_essay?: boolean | null
          updated_at?: string | null
        }
        Relationships: [
          {
            foreignKeyName: "divisions_bible_bee_year_id_fkey"
            columns: ["bible_bee_year_id"]
            isOneToOne: false
            referencedRelation: "bible_bee_years"
            referencedColumns: ["id"]
          },
        ]
          active: boolean | null
          created_at: string | null
          division_id: string | null
          id: string
          name: string | null
          year_id: string | null
        }
        Insert: {
          active?: boolean | null
          created_at?: string | null
          division_id?: string | null
          id?: string
          name?: string | null
          year_id?: string | null
        }
        Update: {
          active?: boolean | null
          created_at?: string | null
          division_id?: string | null
          id?: string
          name?: string | null
          year_id?: string | null
        }
        Relationships: [
          {
            foreignKeyName: "competition_years_year_id_fkey"
            columns: ["year_id"]
            isOneToOne: false
            referencedRelation: "bible_bee_years"
            referencedColumns: ["year_id"]
          },
        ]
      }
      divisions: {
        Row: {
          created_at: string | null
          description: string | null
          division_id: string
          max_age: number | null
          min_age: number | null
          name: string | null
        }
        Insert: {
          created_at?: string | null
          description?: string | null
          division_id: string
          max_age?: number | null
          min_age?: number | null
          name?: string | null
        }
        Update: {
          created_at?: string | null
          description?: string | null
          division_id?: string
          max_age?: number | null
          min_age?: number | null
          name?: string | null
        }
        Relationships: []
      }
      emergency_contacts: {
        Row: {
          contact_id: string
          created_at: string | null
          first_name: string | null
          household_id: string | null
          household_id_uuid: string | null
          last_name: string | null
          mobile_phone: string | null
          relationship: string | null
          updated_at: string | null
          household_id: string | null
          household_id_uuid: string | null
          name: string | null
          phone: string | null
          relationship: string | null
        }
        Insert: {
          contact_id: string
          created_at?: string | null
          first_name?: string | null
          household_id?: string | null
          household_id_uuid?: string | null
          last_name?: string | null
          mobile_phone?: string | null
          relationship?: string | null
          updated_at?: string | null
          household_id?: string | null
          household_id_uuid?: string | null
          name?: string | null
          phone?: string | null
          relationship?: string | null
        }
        Update: {
          contact_id?: string
          created_at?: string | null
          first_name?: string | null
          household_id?: string | null
          household_id_uuid?: string | null
          last_name?: string | null
          mobile_phone?: string | null
          relationship?: string | null
          updated_at?: string | null
        }
        Relationships: []
      }
      enrollment_overrides: {
        Row: {
          bible_bee_year_id: string | null
          child_id: string | null
          created_at: string | null
          created_by: string | null
          division_id: string | null
          id: string
          reason: string | null
          updated_at: string | null
        }
        Insert: {
          bible_bee_year_id?: string | null
          child_id?: string | null
          created_at?: string | null
          created_by?: string | null
          division_id?: string | null
          id?: string
          reason?: string | null
          updated_at?: string | null
        }
        Update: {
          bible_bee_year_id?: string | null
          child_id?: string | null
          created_at?: string | null
          created_by?: string | null
          division_id?: string | null
          id?: string
          reason?: string | null
          updated_at?: string | null
        }
        Relationships: [
          {
            foreignKeyName: "enrollment_overrides_bible_bee_year_id_fkey"
            columns: ["bible_bee_year_id"]
            isOneToOne: false
            referencedRelation: "bible_bee_years"
            referencedColumns: ["id"]
          },
          {
            foreignKeyName: "enrollment_overrides_child_id_fkey"
            columns: ["child_id"]
            isOneToOne: false
            referencedRelation: "children"
            referencedColumns: ["child_id"]
          },
          {
            foreignKeyName: "enrollment_overrides_division_id_fkey"
            columns: ["division_id"]
            isOneToOne: false
            referencedRelation: "divisions"
            referencedColumns: ["id"]
          },
        ]
      }
      essay_prompts: {
        Row: {
          created_at: string | null
          division_id: string | null
          id: string
          instructions: string | null
          max_words: number | null
          min_words: number | null
          prompt: string
          title: string
          updated_at: string | null
        }
        Insert: {
          created_at?: string | null
          division_id?: string | null
          id?: string
          instructions?: string | null
          max_words?: number | null
          min_words?: number | null
          prompt: string
          title: string
          updated_at?: string | null
        }
        Update: {
          created_at?: string | null
          division_id?: string | null
          id?: string
          instructions?: string | null
          max_words?: number | null
          min_words?: number | null
          prompt?: string
          title?: string
          updated_at?: string | null
        }
        Relationships: [
          {
            foreignKeyName: "essay_prompts_division_id_fkey"
            columns: ["division_id"]
            isOneToOne: false
            referencedRelation: "divisions"
            referencedColumns: ["id"]
          },
        ]
          household_id?: string | null
          household_id_uuid?: string | null
          name?: string | null
          phone?: string | null
          relationship?: string | null
        }
        Relationships: [
          {
            foreignKeyName: "fk_emergency_contacts_household"
            columns: ["household_id_uuid"]
            isOneToOne: false
            referencedRelation: "households"
            referencedColumns: ["household_uuid"]
          },
        ]
      }
      enrollment_overrides: {
        Row: {
          child_id: string | null
          created_at: string | null
          division_id: string | null
          override_id: string
          reason: string | null
          year_id: string | null
        }
        Insert: {
          child_id?: string | null
          created_at?: string | null
          division_id?: string | null
          override_id: string
          reason?: string | null
          year_id?: string | null
        }
        Update: {
          child_id?: string | null
          created_at?: string | null
          division_id?: string | null
          override_id?: string
          reason?: string | null
          year_id?: string | null
        }
        Relationships: []
      }
      essay_prompts: {
        Row: {
          competition_year_id: string | null
          created_at: string | null
          prompt_id: string
          prompt_text: string | null
        }
        Insert: {
          competition_year_id?: string | null
          created_at?: string | null
          prompt_id: string
          prompt_text?: string | null
        }
        Update: {
          competition_year_id?: string | null
          created_at?: string | null
          prompt_id?: string
          prompt_text?: string | null
        }
        Relationships: []
      }
      events: {
        Row: {
          created_at: string | null
          description: string | null
          event_id: string
          name: string | null
          timeslots: Json | null
        }
        Insert: {
          created_at?: string | null
          description?: string | null
          event_id: string
          name?: string | null
          timeslots?: Json | null
        }
        Update: {
          created_at?: string | null
          description?: string | null
          event_id?: string
          name?: string | null
          timeslots?: Json | null
        }
        Relationships: []
      }
      grade_rules: {
        Row: {
          competition_year_id: string | null
          created_at: string | null
          id: string
          instructions: string | null
          max_grade: number | null
          min_grade: number | null
          prompt_text: string | null
          target_count: number | null
          type: string | null
          updated_at: string | null
        }
        Insert: {
          competition_year_id?: string | null
          created_at?: string | null
          id: string
          instructions?: string | null
          max_grade?: number | null
          min_grade?: number | null
          prompt_text?: string | null
          target_count?: number | null
          type?: string | null
          updated_at?: string | null
        }
        Update: {
          competition_year_id?: string | null
          created_at?: string | null
          id?: string
          instructions?: string | null
          max_grade?: number | null
          min_grade?: number | null
          prompt_text?: string | null
          target_count?: number | null
          type?: string | null
          updated_at?: string | null
          created_at: string | null
          grade_label: string | null
          max_birth_date: string | null
          min_birth_date: string | null
          ministry_id: string | null
          rule_id: string
        }
        Insert: {
          created_at?: string | null
          grade_label?: string | null
          max_birth_date?: string | null
          min_birth_date?: string | null
          ministry_id?: string | null
          rule_id: string
        }
        Update: {
          created_at?: string | null
          grade_label?: string | null
          max_birth_date?: string | null
          min_birth_date?: string | null
          ministry_id?: string | null
          rule_id?: string
        }
        Relationships: []
      }
      guardians: {
        Row: {
          created_at: string | null
          email: string | null
          external_household_id: string | null
          external_id: string | null
          first_name: string | null
          guardian_id: string
          household_id: string | null
          household_id_uuid: string | null
          household_uuid: string | null
          is_primary: boolean | null
          last_name: string | null
          mobile_phone: string | null
          relationship: string | null
          updated_at: string | null
        }
        Insert: {
          created_at?: string | null
          email?: string | null
          external_household_id?: string | null
          external_id?: string | null
          first_name?: string | null
          guardian_id: string
          household_id?: string | null
          household_id_uuid?: string | null
          household_uuid?: string | null
          is_primary?: boolean | null
          last_name?: string | null
          mobile_phone?: string | null
          relationship?: string | null
          updated_at?: string | null
        }
        Update: {
          created_at?: string | null
          email?: string | null
          external_household_id?: string | null
          external_id?: string | null
          first_name?: string | null
          guardian_id?: string
          household_id?: string | null
          household_id_uuid?: string | null
          household_uuid?: string | null
          is_primary?: boolean | null
          last_name?: string | null
          mobile_phone?: string | null
          relationship?: string | null
          updated_at?: string | null
        }
        Relationships: [
          {
            foreignKeyName: "guardians_household_uuid_fkey"
            columns: ["household_uuid"]
            isOneToOne: false
            referencedRelation: "households"
            referencedColumns: ["household_uuid"]
          },
          {
            foreignKeyName: "guardians_household_uuid_fkey"
            columns: ["household_uuid"]
            isOneToOne: false
            referencedRelation: "households"
            referencedColumns: ["household_uuid"]
          },
        ]
      }
      households: {
        Row: {
          address: string | null
          city: string | null
          created_at: string | null
          email: string | null
          external_id: string | null
          household_id: string
          household_name: string | null
          household_uuid: string
          preferred_scripture_translation: string | null
          primary_phone: string | null
          state: string | null
          updated_at: string | null
          zip: string | null
        }
        Insert: {
          address?: string | null
          city?: string | null
          created_at?: string | null
          email?: string | null
          external_id?: string | null
          household_id: string
          household_name?: string | null
          household_uuid?: string
          preferred_scripture_translation?: string | null
          primary_phone?: string | null
          state?: string | null
          updated_at?: string | null
          zip?: string | null
        }
        Update: {
          address?: string | null
          city?: string | null
          created_at?: string | null
          email?: string | null
          external_id?: string | null
          household_id?: string
          household_name?: string | null
          household_uuid?: string
          preferred_scripture_translation?: string | null
          primary_phone?: string | null
          state?: string | null
          updated_at?: string | null
          zip?: string | null
        }
        Relationships: []
      }
      incidents: {
        Row: {
          admin_acknowledged_at: string | null
          child_id: string | null
          child_name: string | null
          created_at: string | null
          description: string | null
          event_id: string | null
          incident_id: string
          leader_id: string | null
          severity: string | null
          timestamp: string | null
        }
        Insert: {
          admin_acknowledged_at?: string | null
          child_id?: string | null
          child_name?: string | null
          created_at?: string | null
          description?: string | null
          event_id?: string | null
          incident_id: string
          leader_id?: string | null
          severity?: string | null
          timestamp?: string | null
        }
        Update: {
          admin_acknowledged_at?: string | null
          child_id?: string | null
          child_name?: string | null
          created_at?: string | null
          description?: string | null
          event_id?: string | null
          incident_id?: string
          leader_id?: string | null
          severity?: string | null
          timestamp?: string | null
          child_id: string | null
          created_at: string | null
          description: string | null
          incident_id: string
          reported_at: string | null
          reported_by: string | null
          resolution: string | null
          resolved_at: string | null
          severity: string | null
          status: string | null
        }
        Insert: {
          child_id?: string | null
          created_at?: string | null
          description?: string | null
          incident_id: string
          reported_at?: string | null
          reported_by?: string | null
          resolution?: string | null
          resolved_at?: string | null
          severity?: string | null
          status?: string | null
        }
        Update: {
          child_id?: string | null
          created_at?: string | null
          description?: string | null
          incident_id?: string
          reported_at?: string | null
          reported_by?: string | null
          resolution?: string | null
          resolved_at?: string | null
          severity?: string | null
          status?: string | null
        }
        Relationships: []
      }
      leader_assignments: {
        Row: {
          assignment_id: string
          created_at: string | null
          cycle_id: string | null
          leader_id: string | null
          ministry_id: string | null
          role: string | null
        }
        Insert: {
          assignment_id: string
          created_at?: string | null
          cycle_id?: string | null
          leader_id?: string | null
          ministry_id?: string | null
          role?: string | null
        }
        Update: {
          assignment_id?: string
          created_at?: string | null
          cycle_id?: string | null
          leader_id?: string | null
          ministry_id?: string | null
          role?: string | null
        }
        Relationships: []
      }
      ministries: {
        Row: {
          close_at: string | null
          code: string | null
          communicate_later: boolean | null
          created_at: string | null
          custom_questions: Json | null
          data_profile: string | null
          description: string | null
          details: string | null
          enrollment_type: string | null
          is_active: boolean | null
          max_age: number | null
          min_age: number | null
          ministry_id: string
          name: string | null
          open_at: string | null
          optional_consent_text: string | null
          updated_at: string | null
        }
        Insert: {
          close_at?: string | null
          code?: string | null
          communicate_later?: boolean | null
          created_at?: string | null
          custom_questions?: Json | null
          data_profile?: string | null
          description?: string | null
          details?: string | null
          enrollment_type?: string | null
          is_active?: boolean | null
          max_age?: number | null
          min_age?: number | null
          ministry_id: string
          name?: string | null
          open_at?: string | null
          optional_consent_text?: string | null
          updated_at?: string | null
        }
        Update: {
          close_at?: string | null
          code?: string | null
          communicate_later?: boolean | null
          created_at?: string | null
          custom_questions?: Json | null
          data_profile?: string | null
          description?: string | null
          details?: string | null
          enrollment_type?: string | null
          is_active?: boolean | null
          max_age?: number | null
          min_age?: number | null
          ministry_id?: string
          name?: string | null
          open_at?: string | null
          optional_consent_text?: string | null
          updated_at?: string | null
          created_at: string | null
          description: string | null
          ministry_id: string
          name: string | null
        }
        Insert: {
          created_at?: string | null
          description?: string | null
          ministry_id: string
          name?: string | null
        }
        Update: {
          created_at?: string | null
          description?: string | null
          ministry_id?: string
          name?: string | null
        }
        Relationships: []
      }
      ministry_enrollments: {
        Row: {
          child_id: string | null
          created_at: string | null
          custom_fields: Json | null
          cycle_id: string | null
          enrollment_id: string
          ministry_id: string | null
          enrollment_id: string
          ministry_id: string | null
          notes: string | null
          status: string | null
        }
        Insert: {
          child_id?: string | null
          created_at?: string | null
          custom_fields?: Json | null
          cycle_id?: string | null
          enrollment_id: string
          ministry_id?: string | null
          enrollment_id: string
          ministry_id?: string | null
          notes?: string | null
          status?: string | null
        }
        Update: {
          child_id?: string | null
          created_at?: string | null
          custom_fields?: Json | null
          cycle_id?: string | null
          enrollment_id?: string
          ministry_id?: string | null
          status?: string | null
        }
        Relationships: [
          {
            foreignKeyName: "ministry_enrollments_ministry_id_fkey"
            columns: ["ministry_id"]
            isOneToOne: false
            referencedRelation: "ministries"
            referencedColumns: ["ministry_id"]
          },
        ]
          enrollment_id?: string
          ministry_id?: string | null
          notes?: string | null
          status?: string | null
        }
        Relationships: []
      }
      ministry_leaders: {
        Row: {
          created_at: string | null
          id: string
          ministry_id: string | null
          role: string | null
          leader_id: string
          ministry_id: string | null
          user_id: string | null
        }
        Insert: {
          created_at?: string | null
          id?: string
          ministry_id?: string | null
          role?: string | null
          leader_id: string
          ministry_id?: string | null
          user_id?: string | null
        }
        Update: {
          created_at?: string | null
          id?: string
          ministry_id?: string | null
          role?: string | null
          leader_id?: string
          ministry_id?: string | null
          user_id?: string | null
        }
        Relationships: []
      }
      registrations: {
        Row: {
          child_id: string | null
          consents: Json | null
          created_at: string | null
          cycle_id: string | null
          pre_registered_sunday_school: boolean | null
          registration_id: string
          status: string | null
          submitted_at: string | null
          submitted_via: string | null
        }
        Insert: {
          child_id?: string | null
          consents?: Json | null
          created_at?: string | null
          cycle_id?: string | null
          pre_registered_sunday_school?: boolean | null
          registration_id: string
          status?: string | null
          submitted_at?: string | null
          submitted_via?: string | null
        }
        Update: {
          child_id?: string | null
          consents?: Json | null
          created_at?: string | null
          cycle_id?: string | null
          pre_registered_sunday_school?: boolean | null
          registration_id?: string
          status?: string | null
          submitted_at?: string | null
          submitted_via?: string | null
          created_at: string | null
          household_id: string | null
          notes: string | null
          registration_id: string
          status: string | null
        }
        Insert: {
          created_at?: string | null
          household_id?: string | null
          notes?: string | null
          registration_id: string
          status?: string | null
        }
        Update: {
          created_at?: string | null
          household_id?: string | null
          notes?: string | null
          registration_id?: string
          status?: string | null
        }
        Relationships: []
      }
      scriptures: {
        Row: {
          competition_year_id: string
          created_at: string | null
          external_id: string | null
          id: string
          order: number
          reference: string
          texts: Json
          updated_at: string | null
        }
        Insert: {
          competition_year_id: string
          created_at?: string | null
          external_id?: string | null
          id?: string
          order: number
          reference: string
          texts: Json
          updated_at?: string | null
        }
        Update: {
          competition_year_id?: string
          created_at?: string | null
          external_id?: string | null
          id?: string
          order?: number
          reference?: string
          texts?: Json
          updated_at?: string | null
        }
        Relationships: []
      }
      student_essays: {
        Row: {
          child_id: string | null
          competition_year_id: string | null
          created_at: string | null
          id: string
          instructions: string | null
          prompt_text: string | null
          created_at: string | null
          enrollment_id: string | null
          id: string
          notes: string | null
          score: number | null
          status: string | null
          updated_at: string | null
        }
        Insert: {
          child_id?: string | null
          competition_year_id?: string | null
          created_at?: string | null
          id: string
          instructions?: string | null
          prompt_text?: string | null
          created_at?: string | null
          enrollment_id?: string | null
          id?: string
          notes?: string | null
          score?: number | null
          status?: string | null
          updated_at?: string | null
        }
        Update: {
          child_id?: string | null
          competition_year_id?: string | null
          created_at?: string | null
          id?: string
          instructions?: string | null
          prompt_text?: string | null
          created_at?: string | null
          enrollment_id?: string | null
          id?: string
          notes?: string | null
          score?: number | null
          status?: string | null
          updated_at?: string | null
        }
        Relationships: []
      }
      student_scriptures: {
        Row: {
          child_id: string | null
          competition_year_id: string | null
          created_at: string | null
          id: string
          created_at: string | null
          enrollment_id: string | null
          id: string
          notes: string | null
          score: number | null
          scripture_id: string | null
          scripture_id_uuid: string | null
          status: string | null
          updated_at: string | null
        }
        Insert: {
          child_id?: string | null
          competition_year_id?: string | null
          created_at?: string | null
          id: string
          created_at?: string | null
          enrollment_id?: string | null
          id?: string
          notes?: string | null
          score?: number | null
          scripture_id?: string | null
          scripture_id_uuid?: string | null
          status?: string | null
          updated_at?: string | null
        }
        Update: {
          child_id?: string | null
          competition_year_id?: string | null
          created_at?: string | null
          id?: string
          created_at?: string | null
          enrollment_id?: string | null
          id?: string
          notes?: string | null
          score?: number | null
          scripture_id?: string | null
          scripture_id_uuid?: string | null
          status?: string | null
          updated_at?: string | null
        }
        Relationships: [
          {
            foreignKeyName: "fk_student_scriptures_scripture"
            columns: ["scripture_id_uuid"]
            isOneToOne: false
            referencedRelation: "scriptures"
            referencedColumns: ["id"]
          },
        ]
      }
      timeslots: {
        Row: {
          created_at: string | null
          description: string | null
          end_time: string | null
          event_id: string | null
          start_time: string | null
          timeslot_id: string
        }
        Insert: {
          created_at?: string | null
          description?: string | null
          end_time?: string | null
          event_id?: string | null
          start_time?: string | null
          timeslot_id: string
        }
        Update: {
          created_at?: string | null
          description?: string | null
          end_time?: string | null
          event_id?: string | null
          start_time?: string | null
          timeslot_id?: string
        }
        Relationships: []
      }
      users: {
        Row: {
          background_check_status: string | null
          created_at: string | null
          email: string | null
          is_active: boolean | null
          name: string | null
          role: string | null
          updated_at: string | null
          user_id: string
        }
        Insert: {
          background_check_status?: string | null
          created_at?: string | null
          email?: string | null
          is_active?: boolean | null
          name?: string | null
          role?: string | null
          updated_at?: string | null
          user_id: string
        }
        Update: {
          background_check_status?: string | null
          created_at?: string | null
          email?: string | null
          is_active?: boolean | null
          name?: string | null
          role?: string | null
          updated_at?: string | null
          created_at: string | null
          email: string | null
          first_name: string | null
          last_name: string | null
          role: string | null
          user_id: string
        }
        Insert: {
          created_at?: string | null
          email?: string | null
          first_name?: string | null
          last_name?: string | null
          role?: string | null
          user_id: string
        }
        Update: {
          created_at?: string | null
          email?: string | null
          first_name?: string | null
          last_name?: string | null
          role?: string | null
          user_id?: string
        }
        Relationships: []
      }
=======
      // Additional tables would be defined here but using minimal schema for testing
      [key: string]: {
        Row: any;
        Insert: any;
        Update: any;
        Relationships: any[];
      };
>>>>>>> a02007ef
    }
    Views: {
      [_ in never]: never
    }
    Functions: {
      [_ in never]: never
    }
    Enums: {
      [_ in never]: never
    }
    CompositeTypes: {
      [_ in never]: never
    }
  }
}<|MERGE_RESOLUTION|>--- conflicted
+++ resolved
@@ -15,7 +15,6 @@
 export type Database = {
   public: {
     Tables: {
-<<<<<<< HEAD
       attendance: {
         Row: {
           attendance_id: string
@@ -118,20 +117,15 @@
         }
         Relationships: []
       }
-=======
->>>>>>> a02007ef
       branding_settings: {
         Row: {
           app_name: string | null
           created_at: string | null
-<<<<<<< HEAD
           custom_css: string | null
           font_family: string | null
           logo_url: string | null
           organization_name: string | null
-=======
           description: string | null
->>>>>>> a02007ef
           font_family: string | null
           instagram_url: string | null
           logo_url: string | null
@@ -148,14 +142,11 @@
         Insert: {
           app_name?: string | null
           created_at?: string | null
-<<<<<<< HEAD
           custom_css?: string | null
           font_family?: string | null
           logo_url?: string | null
           organization_name?: string | null
-=======
-          description?: string | null
->>>>>>> a02007ef
+          description?: string | null
           font_family?: string | null
           instagram_url?: string | null
           logo_url?: string | null
@@ -172,14 +163,11 @@
         Update: {
           app_name?: string | null
           created_at?: string | null
-<<<<<<< HEAD
           custom_css?: string | null
           font_family?: string | null
           logo_url?: string | null
           organization_name?: string | null
-=======
-          description?: string | null
->>>>>>> a02007ef
+          description?: string | null
           font_family?: string | null
           instagram_url?: string | null
           logo_url?: string | null
@@ -195,7 +183,6 @@
         }
         Relationships: []
       }
-<<<<<<< HEAD
       child_year_profiles: {
         Row: {
           child_id: string | null
@@ -1412,7 +1399,6 @@
         }
         Relationships: []
       }
-=======
       // Additional tables would be defined here but using minimal schema for testing
       [key: string]: {
         Row: any;
@@ -1420,7 +1406,6 @@
         Update: any;
         Relationships: any[];
       };
->>>>>>> a02007ef
     }
     Views: {
       [_ in never]: never
