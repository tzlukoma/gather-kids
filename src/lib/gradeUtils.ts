/**
 * Grade normalization utilities for Bible Bee
 * Converts free-text grade strings to numeric -1 to 12 codes
 * -1 = Pre-K, 0 = Kindergarten, 1-12 = grades
 */

export function gradeToCode(gradeText?: string): number | null {
    console.log(`DEBUG: gradeToCode called with: "${gradeText}"`);
    
    if (!gradeText) {
        console.log('DEBUG: gradeToCode - no grade text provided');
        return null;
    }
    
    const t = gradeText.toLowerCase().trim();
    console.log(`DEBUG: gradeToCode - normalized grade text: "${t}"`);
    
<<<<<<< HEAD
    // Direct Pre-K matches
    if (['pre-k', 'prek', 'pre-kinder', 'pre-kindergarten'].includes(t)) {
=======
    // Direct pre-k matches
    if (['pre-k', 'prek', 'prekinder', 'prekindergarten'].includes(t)) {
>>>>>>> a18e26c3
        console.log('DEBUG: gradeToCode - matched pre-k pattern');
        return -1;
    }
    
    // Direct kindergarten matches
    if (['k', 'kg', 'kinder', 'kindergarten'].includes(t)) {
        console.log('DEBUG: gradeToCode - matched kindergarten pattern');
        return 0;
    }
    
<<<<<<< HEAD
    // Simple numeric grades 0-12 (0 maps to Kindergarten, 1-12 map to grades)
    const numMatch = t.match(/^(0|[1-9]|1[0-2])$/);
=======
    // Simple numeric grades -1 to 12 (-1 maps to Pre-K, 0 maps to Kindergarten)
    const numMatch = t.match(/^(-1|0|[1-9]|1[0-2])$/);
>>>>>>> a18e26c3
    if (numMatch) {
        const result = parseInt(numMatch[1], 10);
        console.log(`DEBUG: gradeToCode - matched simple numeric pattern: ${result}`);
        return result;
    }
    
    // Ordinal patterns (1st, 2nd, etc.)
    const ordinalMap: Record<string, number> = {
        '1st': 0, 'first': 0, // Kindergarten
        '2nd': 1, 'second': 1, // 1st Grade
        '3rd': 2, 'third': 2, // 2nd Grade
        '4th': 3, 'fourth': 3, // 3rd Grade
        '5th': 4, 'fifth': 4, // 4th Grade
        '6th': 5, 'sixth': 5, // 5th Grade
        '7th': 6, 'seventh': 6, // 6th Grade
        '8th': 7, 'eighth': 7, // 7th Grade
        '9th': 8, 'ninth': 8, // 8th Grade
        '10th': 9, 'tenth': 9, // 9th Grade
        '11th': 10, 'eleventh': 10, // 10th Grade
        '12th': 11, 'twelfth': 11, // 11th Grade
        '13th': 12, 'thirteenth': 12, // 12th Grade
    };
    
    if (ordinalMap[t] !== undefined) {
        const result = ordinalMap[t];
        console.log(`DEBUG: gradeToCode - matched ordinal text: ${result}`);
        return result;
    }
    
    // Grade + pre-k patterns
    const gradePreKMatch = t.match(/^grade\s*(pre-k|prek|pre-kindergarten)$/);
    if (gradePreKMatch) {
        console.log('DEBUG: gradeToCode - matched grade+pre-k pattern');
        return -1;
    }
    
    // Grade + kindergarten patterns
    const gradeKMatch = t.match(/^grade\s*(k|kindergarten)$/);
    if (gradeKMatch) {
        console.log('DEBUG: gradeToCode - matched grade+kindergarten pattern');
        return 0;
    }
    
    // Grade + number patterns
    const gradeNumMatch = t.match(/^grade\s*(-1|0|[1-9]|1[0-2])$/);
    if (gradeNumMatch) {
        const result = parseInt(gradeNumMatch[1], 10);
        console.log(`DEBUG: gradeToCode - matched grade+number pattern: ${result}`);
        return result;
    }
    
    // Number + ordinal + grade patterns (e.g., "1st grade", "2nd grade")
    const ordinalGradeMatch = t.match(/^(0|[1-9]|1[0-2])(st|nd|rd|th)\s*grade$/);
    if (ordinalGradeMatch) {
        const result = parseInt(ordinalGradeMatch[1], 10);
        console.log(`DEBUG: gradeToCode - matched ordinal+grade pattern: ${result}`);
        return result;
    }
    
    // Special case for grade 9
    if (t === '9' || t === '9th' || t === 'ninth' || t === 'grade 9' || t === '9th grade') {
        console.log('DEBUG: gradeToCode - SPECIAL ATTENTION for grade 9: 8');
        return 8;
    }
    
    console.log(`DEBUG: gradeToCode - all parsing methods failed for "${gradeText}"`);
    return null;
}

/**
 * Convert numeric grade code to human-friendly label
 */
export function gradeCodeToLabel(gradeCode: number): string {
    if (gradeCode === -1) return 'Pre-K';
    if (gradeCode === 0) return 'Kindergarten';
    if (gradeCode === 1) return '1st Grade';
    if (gradeCode === 2) return '2nd Grade';
    if (gradeCode === 3) return '3rd Grade';
    if (gradeCode === 4) return '4th Grade';
    if (gradeCode === 5) return '5th Grade';
    if (gradeCode === 6) return '6th Grade';
    if (gradeCode === 7) return '7th Grade';
    if (gradeCode === 8) return '8th Grade';
    if (gradeCode === 9) return '9th Grade';
    if (gradeCode === 10) return '10th Grade';
    if (gradeCode === 11) return '11th Grade';
    if (gradeCode === 12) return '12th Grade';
    
    return `Grade ${gradeCode}`;
}

/**
 * Convert any grade format to a consistent UI-friendly display
 */
export function normalizeGradeDisplay(gradeText?: string | number): string {
    if (!gradeText && gradeText !== 0) return 'Unknown';
    
    // If it's already a number, convert using gradeCodeToLabel
    if (typeof gradeText === 'number') {
        return gradeCodeToLabel(gradeText);
    }
    
    // If it's a string, try to parse it first
    const gradeCode = gradeToCode(gradeText);
    if (gradeCode !== null) {
        return gradeCodeToLabel(gradeCode);
    }
    
    // If parsing fails, try to normalize common variations
    const normalized = gradeText.toString().trim();
    
    // Handle common variations
    const gradeMap: Record<string, string> = {
        'pre-k': 'Pre-K',
        'prek': 'Pre-K',
        'preK': 'Pre-K',
        '-1': 'Pre-K',
        'k': 'Kindergarten',
        'kg': 'Kindergarten',
        'kinder': 'Kindergarten',
        'kindergarten': 'Kindergarten',
        '0': 'Kindergarten',
        '1': '1st Grade',
        '2': '2nd Grade', 
        '3': '3rd Grade',
        '4': '4th Grade',
        '5': '5th Grade',
        '6': '6th Grade',
        '7': '7th Grade',
        '8': '8th Grade',
        '9': '9th Grade',
        '10': '10th Grade',
        '11': '11th Grade',
        '12': '12th Grade',
    };
    
    const key = normalized.toLowerCase();
    return gradeMap[key] || normalized; // Return original if no mapping found
}

/**
 * Get sort order for a grade string
 */
export function getGradeSortOrder(gradeText?: string | number): number {
    if (!gradeText && gradeText !== 0) return 99;
    
    // Try to get numeric grade code first
    let gradeCode: number | null = null;
    
    if (typeof gradeText === 'number') {
        gradeCode = gradeText;
    } else {
        gradeCode = gradeToCode(gradeText);
    }
    
    if (gradeCode !== null) {
        return gradeCode;
    }
    
    // Fallback for common grade variations
    const normalized = gradeText.toString().toLowerCase().trim();
    const fallbackOrder: Record<string, number> = {
        'pre-k': -1,
        'prek': -1,
        'kindergarten': 0,
        'k': 0,
        'kg': 0,
        '1st grade': 1,
        '2nd grade': 2,
        '3rd grade': 3,
        '4th grade': 4,
        '5th grade': 5,
        '6th grade': 6,
        '7th grade': 7,
        '8th grade': 8,
        '9th grade': 9,
        '10th grade': 10,
        '11th grade': 11,
        '12th grade': 12,
    };
    
    return fallbackOrder[normalized] ?? 99;
}

/**
 * Validate grade code is in valid range (-1 to 12)
 */
export function isValidGradeCode(gradeCode: number): boolean {
    return Number.isInteger(gradeCode) && gradeCode >= -1 && gradeCode <= 12;
}

/**
 * Check if two grade ranges overlap
 */
export function doGradeRangesOverlap(
    min1: number, max1: number,
    min2: number, max2: number
): boolean {
    return !(max1 < min2 || min1 > max2);
}<|MERGE_RESOLUTION|>--- conflicted
+++ resolved
@@ -15,13 +15,8 @@
     const t = gradeText.toLowerCase().trim();
     console.log(`DEBUG: gradeToCode - normalized grade text: "${t}"`);
     
-<<<<<<< HEAD
     // Direct Pre-K matches
-    if (['pre-k', 'prek', 'pre-kinder', 'pre-kindergarten'].includes(t)) {
-=======
-    // Direct pre-k matches
-    if (['pre-k', 'prek', 'prekinder', 'prekindergarten'].includes(t)) {
->>>>>>> a18e26c3
+    if (['pre-k', 'prek', 'pre-kinder', 'pre-kindergarten', 'prekinder', 'prekindergarten'].includes(t)) {
         console.log('DEBUG: gradeToCode - matched pre-k pattern');
         return -1;
     }
@@ -32,13 +27,8 @@
         return 0;
     }
     
-<<<<<<< HEAD
-    // Simple numeric grades 0-12 (0 maps to Kindergarten, 1-12 map to grades)
-    const numMatch = t.match(/^(0|[1-9]|1[0-2])$/);
-=======
     // Simple numeric grades -1 to 12 (-1 maps to Pre-K, 0 maps to Kindergarten)
     const numMatch = t.match(/^(-1|0|[1-9]|1[0-2])$/);
->>>>>>> a18e26c3
     if (numMatch) {
         const result = parseInt(numMatch[1], 10);
         console.log(`DEBUG: gradeToCode - matched simple numeric pattern: ${result}`);
