--- conflicted
+++ resolved
@@ -1,54 +1,35 @@
 {
-  "extends": [
-    "next/core-web-vitals",
-    "next/typescript"
-  ],
-  "rules": {
-<<<<<<< HEAD
-    "no-restricted-syntax": [
-      "error",
-      {
-        "selector": "Literal[value=/^#[0-9a-fA-F]+$/]",
-        "message": "Hardcoded hex colors are not allowed. Use design system tokens from globals.css (e.g., --color-teal, --color-yellow) or Tailwind classes (e.g., bg-brand-teal, text-brand-yellow)."
-      },
-      {
-        "selector": "Literal[value=/^rgb\\(/]",
-        "message": "Hardcoded RGB colors are not allowed. Use design system tokens from globals.css or Tailwind classes."
-      },
-      {
-        "selector": "TemplateElement[value.cooked*='bg-green-'], TemplateElement[value.cooked*='bg-red-'], TemplateElement[value.cooked*='bg-blue-'], TemplateElement[value.cooked*='bg-yellow-'], TemplateElement[value.cooked*='bg-orange-'], TemplateElement[value.cooked*='bg-purple-'], TemplateElement[value.cooked*='bg-pink-'], TemplateElement[value.cooked*='bg-gray-'], TemplateElement[value.cooked*='bg-indigo-'], TemplateElement[value.cooked*='bg-cyan-'], TemplateElement[value.cooked*='bg-teal-'], TemplateElement[value.cooked*='bg-lime-'], TemplateElement[value.cooked*='bg-amber-'], TemplateElement[value.cooked*='bg-emerald-'], TemplateElement[value.cooked*='bg-violet-'], TemplateElement[value.cooked*='bg-fuchsia-'], TemplateElement[value.cooked*='bg-rose-']",
-        "message": "Hardcoded Tailwind color classes are not allowed. Use design system tokens: bg-brand-teal, bg-brand-yellow, bg-brand-orange, bg-brand-aqua, bg-surface, text-ink, or existing semantic classes like bg-primary, bg-secondary, bg-muted."
-      }
-    ]
-  }
-=======
-    "no-restricted-imports": ["error", {
-      "paths": [
-        { 
-          "name": "@supabase/supabase-js", 
-          "message": "Use the DAL/dbAdapter only. Direct database imports are not allowed outside the DAL layer." 
-        },
-        { 
-          "name": "pg", 
-          "message": "Use the DAL/dbAdapter only. Direct database imports are not allowed outside the DAL layer." 
-        }
-      ]
-    }]
-  },
-  "overrides": [
-    {
-      "files": [
-        "src/lib/database/**/*.ts",
-        "src/lib/db.ts",
-        "scripts/**/*.js",
-        "scripts/**/*.ts",
-        "__tests__/**/*.ts",
-        "__tests__/**/*.tsx"
-      ],
-      "rules": {
-        "no-restricted-imports": "off"
-      }
-    }
-  ]
->>>>>>> f96d83a7
+	"extends": ["next/core-web-vitals", "next/typescript"],
+	"rules": {
+		"no-restricted-imports": [
+			"error",
+			{
+				"paths": [
+					{
+						"name": "@supabase/supabase-js",
+						"message": "Use the DAL/dbAdapter only. Direct database imports are not allowed outside the DAL layer."
+					},
+					{
+						"name": "pg",
+						"message": "Use the DAL/dbAdapter only. Direct database imports are not allowed outside the DAL layer."
+					}
+				]
+			}
+		]
+	},
+	"overrides": [
+		{
+			"files": [
+				"src/lib/database/**/*.ts",
+				"src/lib/db.ts",
+				"scripts/**/*.js",
+				"scripts/**/*.ts",
+				"__tests__/**/*.ts",
+				"__tests__/**/*.tsx"
+			],
+			"rules": {
+				"no-restricted-imports": "off"
+			}
+		}
+	]
 }